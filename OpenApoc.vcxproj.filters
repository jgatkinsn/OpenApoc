﻿<?xml version="1.0" encoding="utf-8"?>
<Project ToolsVersion="4.0" xmlns="http://schemas.microsoft.com/developer/msbuild/2003">
  <ItemGroup>
    <Filter Include="Source Files">
      <UniqueIdentifier>{4FC737F1-C7A5-4376-A066-2A32D752A2FF}</UniqueIdentifier>
      <Extensions>cpp;c;cc;cxx;def;odl;idl;hpj;bat;asm;asmx</Extensions>
    </Filter>
    <Filter Include="Header Files">
      <UniqueIdentifier>{93995380-89BD-4b04-88EB-625FBE52EBFB}</UniqueIdentifier>
      <Extensions>h;hpp;hxx;hm;inl;inc;xsd</Extensions>
    </Filter>
    <Filter Include="Resource Files">
      <UniqueIdentifier>{67DA6AB6-F800-4c08-8B7A-83BB121AAD01}</UniqueIdentifier>
      <Extensions>rc;ico;cur;bmp;dlg;rc2;rct;bin;rgs;gif;jpg;jpeg;jpe;resx;tiff;tif;png;wav</Extensions>
    </Filter>
  </ItemGroup>
  <ItemGroup>
    <ClCompile Include="game\apocresources\apocfont.cpp">
      <Filter>Source Files</Filter>
    </ClCompile>
    <ClCompile Include="game\boot.cpp">
      <Filter>Source Files</Filter>
    </ClCompile>
    <ClCompile Include="library\configfile.cpp">
      <Filter>Source Files</Filter>
    </ClCompile>
    <ClCompile Include="game\apocresources\cursor.cpp">
      <Filter>Source Files</Filter>
    </ClCompile>
    <ClCompile Include="framework\event.cpp">
      <Filter>Source Files</Filter>
    </ClCompile>
    <ClCompile Include="framework\framework.cpp">
      <Filter>Source Files</Filter>
    </ClCompile>
    <ClCompile Include="framework\main.cpp">
      <Filter>Source Files</Filter>
    </ClCompile>
    <ClCompile Include="game\general\mainmenu.cpp">
      <Filter>Source Files</Filter>
    </ClCompile>
    <ClCompile Include="library\memory.cpp">
      <Filter>Source Files</Filter>
    </ClCompile>
    <ClCompile Include="game\apocresources\music.cpp">
      <Filter>Source Files</Filter>
    </ClCompile>
    <ClCompile Include="game\apocresources\pck.cpp">
      <Filter>Source Files</Filter>
    </ClCompile>
    <ClCompile Include="game\apocresources\rawsound.cpp">
      <Filter>Source Files</Filter>
    </ClCompile>
    <ClCompile Include="framework\stagestack.cpp">
      <Filter>Source Files</Filter>
    </ClCompile>
    <ClCompile Include="framework\data.cpp">
      <Filter>Source Files</Filter>
    </ClCompile>
    <ClCompile Include="forms\control.cpp">
      <Filter>Source Files</Filter>
    </ClCompile>
    <ClCompile Include="forms\form.cpp">
      <Filter>Source Files</Filter>
    </ClCompile>
    <ClCompile Include="forms\graphic.cpp">
      <Filter>Source Files</Filter>
    </ClCompile>
    <ClCompile Include="forms\label.cpp">
      <Filter>Source Files</Filter>
    </ClCompile>
    <ClCompile Include="forms\textbutton.cpp">
      <Filter>Source Files</Filter>
    </ClCompile>
    <ClCompile Include="forms\graphicbutton.cpp">
      <Filter>Source Files</Filter>
    </ClCompile>
    <ClCompile Include="game\resources\gamecore.cpp">
      <Filter>Source Files</Filter>
    </ClCompile>
    <ClCompile Include="forms\checkbox.cpp">
      <Filter>Source Files</Filter>
    </ClCompile>
    <ClCompile Include="game\general\optionsmenu.cpp">
      <Filter>Source Files</Filter>
    </ClCompile>
    <ClCompile Include="forms\vscrollbar.cpp">
      <Filter>Source Files</Filter>
    </ClCompile>
    <ClCompile Include="forms\hscrollbar.cpp">
      <Filter>Source Files</Filter>
    </ClCompile>
    <ClCompile Include="forms\list.cpp">
      <Filter>Source Files</Filter>
    </ClCompile>
    <ClCompile Include="forms\textedit.cpp">
      <Filter>Source Files</Filter>
    </ClCompile>
    <ClCompile Include="game\city\city.cpp">
      <Filter>Source Files</Filter>
    </ClCompile>
    <ClCompile Include="game\general\difficultymenu.cpp">
      <Filter>Source Files</Filter>
    </ClCompile>
    <ClCompile Include="game\general\basescreen.cpp">
      <Filter>Source Files</Filter>
    </ClCompile>
    <ClCompile Include="framework\image.cpp">
      <Filter>Source Files</Filter>
    </ClCompile>
    <ClCompile Include="game\city\building.cpp">
      <Filter>Source Files</Filter>
    </ClCompile>
    <ClCompile Include="game\tileview\tile.cpp">
      <Filter>Source Files</Filter>
    </ClCompile>
    <ClCompile Include="game\tileview\tileview.cpp">
      <Filter>Source Files</Filter>
    </ClCompile>
    <ClCompile Include="game\city\buildingtile.cpp">
      <Filter>Source Files</Filter>
    </ClCompile>
    <ClCompile Include="game\gamestate.cpp">
      <Filter>Source Files</Filter>
    </ClCompile>
    <ClCompile Include="game\city\vehicle.cpp">
      <Filter>Source Files</Filter>
    </ClCompile>
    <ClCompile Include="framework\palette.cpp">
      <Filter>Source Files</Filter>
    </ClCompile>
    <ClCompile Include="framework\renderer.cpp">
      <Filter>Source Files</Filter>
    </ClCompile>
    <ClCompile Include="framework\imageloader\allegro_image.cpp">
      <Filter>Source Files</Filter>
    </ClCompile>
    <ClCompile Include="framework\ignorecase.c">
      <Filter>Source Files</Filter>
    </ClCompile>
    <ClCompile Include="game\apocresources\apocpalette.cpp">
      <Filter>Source Files</Filter>
    </ClCompile>
    <ClCompile Include="framework\font.cpp">
      <Filter>Source Files</Filter>
    </ClCompile>
    <ClCompile Include="framework\logger.cpp">
      <Filter>Source Files</Filter>
    </ClCompile>
    <ClCompile Include="framework\render\ogl_3_0_renderer.cpp">
      <Filter>Source Files</Filter>
    </ClCompile>
    <ClCompile Include="framework\sound.cpp">
      <Filter>Source Files</Filter>
    </ClCompile>
    <ClCompile Include="framework\sound\allegro_backend.cpp">
      <Filter>Source Files</Filter>
    </ClCompile>
    <ClCompile Include="framework\sound\null_backend.cpp">
      <Filter>Source Files</Filter>
    </ClCompile>
    <ClCompile Include="game\ufopaedia\ufopaedia.cpp">
      <Filter>Source Files</Filter>
    </ClCompile>
    <ClCompile Include="library\strings.cpp">
      <Filter>Source Files</Filter>
    </ClCompile>
    <ClCompile Include="game\debugtools\debugmenu.cpp">
      <Filter>Source Files</Filter>
    </ClCompile>
    <ClCompile Include="game\apocresources\rawimage.cpp">
      <Filter>Source Files</Filter>
    </ClCompile>
    <ClCompile Include="game\city\cityview.cpp">
      <Filter>Source Files</Filter>
    </ClCompile>
    <ClCompile Include="game\city\scorescreen.cpp">
      <Filter>Source Files</Filter>
    </ClCompile>
    <ClCompile Include="game\city\infiltrationscreen.cpp">
      <Filter>Source Files</Filter>
    </ClCompile>
    <ClCompile Include="game\general\ingameoptions.cpp">
      <Filter>Source Files</Filter>
    </ClCompile>
    <ClCompile Include="game\tileview\voxel.cpp">
      <Filter>Source Files</Filter>
    </ClCompile>
    <ClCompile Include="game\apocresources\loftemps.cpp">
      <Filter>Source Files</Filter>
    </ClCompile>
    <ClCompile Include="game\tileview\tile_visible.cpp">
      <Filter>Source Files</Filter>
    </ClCompile>
    <ClCompile Include="game\tileview\tile_collidable.cpp">
      <Filter>Source Files</Filter>
    </ClCompile>
    <ClCompile Include="game\tileview\projectile.cpp">
      <Filter>Source Files</Filter>
    </ClCompile>
<<<<<<< HEAD
    <ClCompile Include="game\rules\rules.cpp">
      <Filter>Source Files</Filter>
    </ClCompile>
    <ClCompile Include="game\rules\vehicledef_rules.cpp">
      <Filter>Source Files</Filter>
    </ClCompile>
    <ClCompile Include="game\rules\citydef_rules.cpp">
      <Filter>Source Files</Filter>
    </ClCompile>
    <ClCompile Include="game\rules\organisationdef_rules.cpp">
      <Filter>Source Files</Filter>
    </ClCompile>
    <ClCompile Include="game\organisation.cpp">
=======
    <ClCompile Include="game\ufopaedia\ufopaediaentry.cpp">
      <Filter>Source Files</Filter>
    </ClCompile>
    <ClCompile Include="game\ufopaedia\ufopaediacategory.cpp">
>>>>>>> 855d687e
      <Filter>Source Files</Filter>
    </ClCompile>
  </ItemGroup>
  <ItemGroup>
    <ClInclude Include="library\angle.h">
      <Filter>Header Files</Filter>
    </ClInclude>
    <ClInclude Include="game\apocresources\apocfont.h">
      <Filter>Header Files</Filter>
    </ClInclude>
    <ClInclude Include="game\boot.h">
      <Filter>Header Files</Filter>
    </ClInclude>
    <ClInclude Include="library\box.h">
      <Filter>Header Files</Filter>
    </ClInclude>
    <ClInclude Include="library\configfile.h">
      <Filter>Header Files</Filter>
    </ClInclude>
    <ClInclude Include="game\apocresources\cursor.h">
      <Filter>Header Files</Filter>
    </ClInclude>
    <ClInclude Include="framework\event.h">
      <Filter>Header Files</Filter>
    </ClInclude>
    <ClInclude Include="framework\framework.h">
      <Filter>Header Files</Filter>
    </ClInclude>
    <ClInclude Include="framework\includes.h">
      <Filter>Header Files</Filter>
    </ClInclude>
    <ClInclude Include="library\line.h">
      <Filter>Header Files</Filter>
    </ClInclude>
    <ClInclude Include="game\general\mainmenu.h">
      <Filter>Header Files</Filter>
    </ClInclude>
    <ClInclude Include="library\maths.h">
      <Filter>Header Files</Filter>
    </ClInclude>
    <ClInclude Include="library\memory.h">
      <Filter>Header Files</Filter>
    </ClInclude>
    <ClInclude Include="game\apocresources\music.h">
      <Filter>Header Files</Filter>
    </ClInclude>
    <ClInclude Include="game\apocresources\pck.h">
      <Filter>Header Files</Filter>
    </ClInclude>
    <ClInclude Include="game\apocresources\rawsound.h">
      <Filter>Header Files</Filter>
    </ClInclude>
    <ClInclude Include="framework\stage.h">
      <Filter>Header Files</Filter>
    </ClInclude>
    <ClInclude Include="framework\stagestack.h">
      <Filter>Header Files</Filter>
    </ClInclude>
    <ClInclude Include="framework\data.h">
      <Filter>Header Files</Filter>
    </ClInclude>
    <ClInclude Include="forms\control.h">
      <Filter>Header Files</Filter>
    </ClInclude>
    <ClInclude Include="forms\form.h">
      <Filter>Header Files</Filter>
    </ClInclude>
    <ClInclude Include="forms\forms.h">
      <Filter>Header Files</Filter>
    </ClInclude>
    <ClInclude Include="forms\graphic.h">
      <Filter>Header Files</Filter>
    </ClInclude>
    <ClInclude Include="forms\label.h">
      <Filter>Header Files</Filter>
    </ClInclude>
    <ClInclude Include="forms\forms_enums.h">
      <Filter>Header Files</Filter>
    </ClInclude>
    <ClInclude Include="forms\textbutton.h">
      <Filter>Header Files</Filter>
    </ClInclude>
    <ClInclude Include="forms\graphicbutton.h">
      <Filter>Header Files</Filter>
    </ClInclude>
    <ClInclude Include="game\apocresources\apocresource.h">
      <Filter>Header Files</Filter>
    </ClInclude>
    <ClInclude Include="game\resources\gamecore.h">
      <Filter>Header Files</Filter>
    </ClInclude>
    <ClInclude Include="game\resources\ifont.h">
      <Filter>Header Files</Filter>
    </ClInclude>
    <ClInclude Include="game\resources\ttffont.h">
      <Filter>Header Files</Filter>
    </ClInclude>
    <ClInclude Include="library\strings.h">
      <Filter>Header Files</Filter>
    </ClInclude>
    <ClInclude Include="forms\checkbox.h">
      <Filter>Header Files</Filter>
    </ClInclude>
    <ClInclude Include="game\general\optionsmenu.h">
      <Filter>Header Files</Filter>
    </ClInclude>
    <ClInclude Include="forms\vscrollbar.h">
      <Filter>Header Files</Filter>
    </ClInclude>
    <ClInclude Include="forms\hscrollbar.h">
      <Filter>Header Files</Filter>
    </ClInclude>
    <ClInclude Include="forms\list.h">
      <Filter>Header Files</Filter>
    </ClInclude>
    <ClInclude Include="forms\textedit.h">
      <Filter>Header Files</Filter>
    </ClInclude>
    <ClInclude Include="game\city\city.h">
      <Filter>Header Files</Filter>
    </ClInclude>
    <ClInclude Include="game\general\difficultymenu.h">
      <Filter>Header Files</Filter>
    </ClInclude>
    <ClInclude Include="game\general\basescreen.h">
      <Filter>Header Files</Filter>
    </ClInclude>
    <ClInclude Include="framework\image.h">
      <Filter>Header Files</Filter>
    </ClInclude>
    <ClInclude Include="game\city\building.h">
      <Filter>Header Files</Filter>
    </ClInclude>
    <ClInclude Include="game\city\vehicle.h">
      <Filter>Header Files</Filter>
    </ClInclude>
    <ClInclude Include="library\rect.h">
      <Filter>Header Files</Filter>
    </ClInclude>
    <ClInclude Include="library\vec.h">
      <Filter>Header Files</Filter>
    </ClInclude>
    <ClInclude Include="game\tileview\tile.h">
      <Filter>Header Files</Filter>
    </ClInclude>
    <ClInclude Include="game\tileview\tileview.h">
      <Filter>Header Files</Filter>
    </ClInclude>
    <ClInclude Include="game\city\buildingtile.h">
      <Filter>Header Files</Filter>
    </ClInclude>
    <ClInclude Include="library\colour.h">
      <Filter>Header Files</Filter>
    </ClInclude>
    <ClInclude Include="game\gamestate.h">
      <Filter>Header Files</Filter>
    </ClInclude>
    <ClInclude Include="framework\palette.h">
      <Filter>Header Files</Filter>
    </ClInclude>
    <ClInclude Include="framework\renderer.h">
      <Filter>Header Files</Filter>
    </ClInclude>
    <ClInclude Include="framework\render\gl_3_0.hpp">
      <Filter>Header Files</Filter>
    </ClInclude>
    <ClInclude Include="framework\ignorecase.h">
      <Filter>Header Files</Filter>
    </ClInclude>
    <ClInclude Include="framework\font.h">
      <Filter>Header Files</Filter>
    </ClInclude>
    <ClInclude Include="framework\imageloader_interface.h">
      <Filter>Header Files</Filter>
    </ClInclude>
    <ClInclude Include="framework\logger.h">
      <Filter>Header Files</Filter>
    </ClInclude>
    <ClInclude Include="framework\musicloader_interface.h">
      <Filter>Header Files</Filter>
    </ClInclude>
    <ClInclude Include="framework\renderer_interface.h">
      <Filter>Header Files</Filter>
    </ClInclude>
    <ClInclude Include="framework\sampleloader_interface.h">
      <Filter>Header Files</Filter>
    </ClInclude>
    <ClInclude Include="framework\sound.h">
      <Filter>Header Files</Filter>
    </ClInclude>
    <ClInclude Include="framework\sound_interface.h">
      <Filter>Header Files</Filter>
    </ClInclude>
    <ClInclude Include="game\ufopaedia\ufopaedia.h">
      <Filter>Header Files</Filter>
    </ClInclude>
    <ClInclude Include="game\apocresources\apocpalette.h">
      <Filter>Header Files</Filter>
    </ClInclude>
    <ClInclude Include="game\debugtools\debugmenu.h">
      <Filter>Header Files</Filter>
    </ClInclude>
    <ClInclude Include="game\apocresources\rawimage.h">
      <Filter>Header Files</Filter>
    </ClInclude>
    <ClInclude Include="game\city\cityview.h">
      <Filter>Header Files</Filter>
    </ClInclude>
    <ClInclude Include="game\city\scorescreen.h">
      <Filter>Header Files</Filter>
    </ClInclude>
    <ClInclude Include="game\city\infiltrationscreen.h">
      <Filter>Header Files</Filter>
    </ClInclude>
    <ClInclude Include="game\general\ingameoptions.h">
      <Filter>Header Files</Filter>
    </ClInclude>
    <ClInclude Include="game\apocresources\loftemps.h">
      <Filter>Header Files</Filter>
    </ClInclude>
    <ClInclude Include="game\tileview\tile_visible.h">
      <Filter>Header Files</Filter>
    </ClInclude>
    <ClInclude Include="game\tileview\tile_collidable.h">
      <Filter>Header Files</Filter>
    </ClInclude>
    <ClInclude Include="game\tileview\projectile.h">
      <Filter>Header Files</Filter>
    </ClInclude>
<<<<<<< HEAD
    <ClInclude Include="game\rules\rules.h">
      <Filter>Header Files</Filter>
    </ClInclude>
    <ClInclude Include="game\rules\rules_private.h">
      <Filter>Header Files</Filter>
    </ClInclude>
    <ClInclude Include="game\rules\vehicledef.h">
      <Filter>Header Files</Filter>
    </ClInclude>
    <ClInclude Include="game\rules\buildingdef.h">
      <Filter>Header Files</Filter>
    </ClInclude>
    <ClInclude Include="game\rules\buildingtiledef.h">
      <Filter>Header Files</Filter>
    </ClInclude>
    <ClInclude Include="game\rules\organisationdef.h">
      <Filter>Header Files</Filter>
    </ClInclude>
    <ClInclude Include="game\organisation.h">
=======
    <ClInclude Include="game\ufopaedia\ufopaediaentry.h">
      <Filter>Header Files</Filter>
    </ClInclude>
    <ClInclude Include="game\ufopaedia\ufopaediacategory.h">
>>>>>>> 855d687e
      <Filter>Header Files</Filter>
    </ClInclude>
  </ItemGroup>
  <ItemGroup>
    <ResourceCompile Include="apocicon.rc">
      <Filter>Resource Files</Filter>
    </ResourceCompile>
  </ItemGroup>
  <ItemGroup>
    <Image Include="apocicon.ico">
      <Filter>Resource Files</Filter>
    </Image>
  </ItemGroup>
</Project><|MERGE_RESOLUTION|>--- conflicted
+++ resolved
@@ -198,7 +198,6 @@
     <ClCompile Include="game\tileview\projectile.cpp">
       <Filter>Source Files</Filter>
     </ClCompile>
-<<<<<<< HEAD
     <ClCompile Include="game\rules\rules.cpp">
       <Filter>Source Files</Filter>
     </ClCompile>
@@ -212,12 +211,12 @@
       <Filter>Source Files</Filter>
     </ClCompile>
     <ClCompile Include="game\organisation.cpp">
-=======
+      <Filter>Source Files</Filter>
+    </ClCompile>
     <ClCompile Include="game\ufopaedia\ufopaediaentry.cpp">
       <Filter>Source Files</Filter>
     </ClCompile>
     <ClCompile Include="game\ufopaedia\ufopaediacategory.cpp">
->>>>>>> 855d687e
       <Filter>Source Files</Filter>
     </ClCompile>
   </ItemGroup>
@@ -447,7 +446,6 @@
     <ClInclude Include="game\tileview\projectile.h">
       <Filter>Header Files</Filter>
     </ClInclude>
-<<<<<<< HEAD
     <ClInclude Include="game\rules\rules.h">
       <Filter>Header Files</Filter>
     </ClInclude>
@@ -467,12 +465,12 @@
       <Filter>Header Files</Filter>
     </ClInclude>
     <ClInclude Include="game\organisation.h">
-=======
+      <Filter>Header Files</Filter>
+    </ClInclude>
     <ClInclude Include="game\ufopaedia\ufopaediaentry.h">
       <Filter>Header Files</Filter>
     </ClInclude>
     <ClInclude Include="game\ufopaedia\ufopaediacategory.h">
->>>>>>> 855d687e
       <Filter>Header Files</Filter>
     </ClInclude>
   </ItemGroup>
