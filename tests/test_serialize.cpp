#include "framework/configfile.h"
#include "framework/filesystem.h"
#include "framework/framework.h"
#include "framework/logger.h"
#include "game/state/gamestate.h"
#include "game/state/gamestate_serialize.h"
#include <iostream>
#include <sstream>

<<<<<<< HEAD

// We can't just use 'using namespace OpenApoc;' as:
// On windows VS it says
/* Error	C2678	binary '==': no operator found which takes a left - hand operand of type 'Concurrency::details::_Task_impl<_ReturnType>'
(or there is no acceptable conversion)	test_serialize	E : \Projects\GitHub\OpenApoc\game\state\gamestate_serialize.h	106
My (JonnyH) assumption is that some part of the system library is defining some operator== for std::shared_ptr<SomeInternalConcurrencyType>, but it resolves to our OpenApoc operator== instead.
*/


using GameState = OpenApoc::GameState;
using UString = OpenApoc::UString;
using Organisation = OpenApoc::Organisation;
using Vehicle = OpenApoc::Vehicle;
using VehicleType = OpenApoc::VehicleType;
using Agent = OpenApoc::Agent;
using AgentType = OpenApoc::AgentType;
using Battle = OpenApoc::Battle;
template <typename T> using StateRef = OpenApoc::StateRef<T>;
template <typename T> using sp = OpenApoc::sp<T>;

//FIXME: Is there a 'using'-like alias for template functions?
template <typename T, typename... Args> sp<T> mksp(Args &&... args)
{
	return OpenApoc::mksp<T>(std::forward<Args>(args)...);
}

bool test_gamestate_serialization_roundtrip(sp<GameState> state, UString save_name)
=======
// We can't just use 'using namespace OpenApoc;' as:
// On windows VS it says
/* Error	C2678	binary '==': no operator found which takes a left - hand operand of type
'Concurrency::details::_Task_impl<_ReturnType>'
(or there is no acceptable conversion)	test_serialize	E :
\Projects\GitHub\OpenApoc\game\state\gamestate_serialize.h	106

My (JonnyH) assumption is that some part of the system library is defining some operator== for
std::shared_ptr<SomeInternalConcurrencyType>, but it resolves to our OpenApoc operator== instead.
*/

bool test_gamestate_serialization_roundtrip(OpenApoc::sp<OpenApoc::GameState> state,
                                            OpenApoc::UString save_name)
>>>>>>> a8a807a1
{
	if (!state->saveGame(save_name))
	{

		LogWarning("Failed to save packed gamestate");
		return false;
	}

<<<<<<< HEAD
	auto read_gamestate = OpenApoc::mksp<GameState>();
=======
	auto read_gamestate = OpenApoc::mksp<OpenApoc::GameState>();
>>>>>>> a8a807a1
	if (!read_gamestate->loadGame(save_name))
	{
		LogWarning("Failed to load packed gamestate");
		return false;
	}

	if (*state != *read_gamestate)
	{
		LogWarning("Gamestate changed over serialization");

		//if (state->current_battle != read_gamestate->current_battle)
		{
			LogWarning("Battle changed over serialization");
			//if (state->current_battle->units != read_gamestate->current_battle->units)
			{
				LogWarning("Units changed over serialization");
			}

			//if (state->current_battle->aiBlock != read_gamestate->current_battle->aiBlock)
			{
				LogWarning("AiBlock changed over serialization");
			}
		}


		return false;
	}
	return true;
}

bool test_gamestate_serialization(OpenApoc::sp<OpenApoc::GameState> state)
{

	std::stringstream ss;
	ss << "openapoc_test_serialize-" << std::this_thread::get_id();
	auto tempPath = fs::temp_directory_path() / ss.str();
	OpenApoc::UString pathString(tempPath.string());
	LogInfo("Writing temp state to \"%s\"", pathString);
	if (!test_gamestate_serialization_roundtrip(state, pathString))
	{
		LogWarning("Packed save test failed");
		return false;
	}

	fs::remove(tempPath);


	return true;
}

int main(int argc, char **argv)
{
	OpenApoc::config().addPositionalArgument("common", "Common gamestate to load");
	OpenApoc::config().addPositionalArgument("gamestate", "Gamestate to load");

	if (OpenApoc::config().parseOptions(argc, argv))
	{
		return EXIT_FAILURE;
	}

	auto gamestate_name = OpenApoc::config().getString("gamestate");
	if (gamestate_name.empty())
	{
		std::cerr << "Must provide gamestate\n";
		OpenApoc::config().showHelp();
		return EXIT_FAILURE;
	}
	auto common_name = OpenApoc::config().getString("common");
	if (common_name.empty())
	{
		std::cerr << "Must provide common gamestate\n";
		OpenApoc::config().showHelp();
		return EXIT_FAILURE;
	}

	OpenApoc::Framework fw("OpenApoc", false);

	LogInfo("Loading \"%s\"", gamestate_name);

<<<<<<< HEAD
	auto state = OpenApoc::mksp<GameState>();

	{
		auto state2 = OpenApoc::mksp<GameState>();
=======
	auto state = OpenApoc::mksp<OpenApoc::GameState>();

	{
		auto state2 = OpenApoc::mksp<OpenApoc::GameState>();
>>>>>>> a8a807a1
		if (*state != *state2)
		{
			LogError("Empty gamestate failed comparison");
			return EXIT_FAILURE;
		}
	}
	if (!state->loadGame(common_name))
	{
		LogError("Failed to load gamestate_common");
		return EXIT_FAILURE;
	}

	if (!state->loadGame(gamestate_name))
	{
		LogError("Failed to load supplied gamestate");
		return EXIT_FAILURE;
	}
	LogInfo("Testing non-started non-inited state");
	if (!test_gamestate_serialization(state))
	{
		LogError("Serialization test failed for non-started non-inited game");
		return EXIT_FAILURE;
	}

	LogInfo("Testing started non-inited state");
	state->startGame();

	if (!test_gamestate_serialization(state))
	{
		LogError("Serialization test failed for started non-inited game");
		return EXIT_FAILURE;
	}

	LogInfo("Testing started inited state");
	state->initState();
	state->fillPlayerStartingProperty();

	if (!test_gamestate_serialization(state))
	{
		LogError("Serialization test failed for started inited game");
		return EXIT_FAILURE;
	}

	LogInfo("Testing state with battle");
	{

<<<<<<< HEAD
		StateRef<Organisation> org = { state.get(), UString("ORG_ALIEN") };
		auto v = OpenApoc::mksp<Vehicle>();
		auto vID = Vehicle::generateObjectID(*state);
		sp<VehicleType> vType;
=======
		OpenApoc::StateRef<OpenApoc::Organisation> org = {state.get(),
		                                                  OpenApoc::UString("ORG_ALIEN")};
		auto v = OpenApoc::mksp<OpenApoc::Vehicle>();
		auto vID = OpenApoc::Vehicle::generateObjectID(*state);
		OpenApoc::sp<OpenApoc::VehicleType> vType;
>>>>>>> a8a807a1

		// Fine a vehicle type with a battlemap
		for (auto &vTypePair : state->vehicle_types)
		{
			if (vTypePair.second->battle_map)
			{
				vType = vTypePair.second;
				break;
			}
		}
		if (!vType)
		{
			LogError("No vehicle with BattleMap found");
			return EXIT_FAILURE;
		}
		LogInfo("Using vehicle map for \"%s\"", vType->name);
		v->type = { state.get(), vType };
		v->name = format("%s %d", v->type->name, ++v->type->numCreated);
		state->vehicles[vID] = v;

<<<<<<< HEAD
		StateRef<Vehicle> enemyVehicle = { state.get(), vID };
		StateRef<Vehicle> playerVehicle = {};
=======
		OpenApoc::StateRef<OpenApoc::Vehicle> enemyVehicle = {state.get(), vID};
		OpenApoc::StateRef<OpenApoc::Vehicle> playerVehicle = {};
>>>>>>> a8a807a1

		std::list<OpenApoc::StateRef<OpenApoc::Agent>> agents;
		for (auto &a : state->agents)
		{
<<<<<<< HEAD
			if (a.second->type->role == AgentType::Role::Soldier &&
				a.second->owner == state->getPlayer())
=======
			if (a.second->type->role == OpenApoc::AgentType::Role::Soldier &&
			    a.second->owner == state->getPlayer())
>>>>>>> a8a807a1
			{
				agents.emplace_back(state.get(), a.second);
			}
		}

		OpenApoc::Battle::beginBattle(*state, org, agents, playerVehicle, enemyVehicle);
		OpenApoc::Battle::enterBattle(*state);

		if (!test_gamestate_serialization(state))
		{
			LogError("Serialization test failed for in-battle game");
			return EXIT_FAILURE;
		}
		OpenApoc::Battle::finishBattle(*state);
		OpenApoc::Battle::exitBattle(*state);
	}

	LogInfo("test_serialize success");

	return EXIT_SUCCESS;
}<|MERGE_RESOLUTION|>--- conflicted
+++ resolved
@@ -7,35 +7,7 @@
 #include <iostream>
 #include <sstream>
 
-<<<<<<< HEAD
-
-// We can't just use 'using namespace OpenApoc;' as:
-// On windows VS it says
-/* Error	C2678	binary '==': no operator found which takes a left - hand operand of type 'Concurrency::details::_Task_impl<_ReturnType>'
-(or there is no acceptable conversion)	test_serialize	E : \Projects\GitHub\OpenApoc\game\state\gamestate_serialize.h	106
-My (JonnyH) assumption is that some part of the system library is defining some operator== for std::shared_ptr<SomeInternalConcurrencyType>, but it resolves to our OpenApoc operator== instead.
-*/
-
-
-using GameState = OpenApoc::GameState;
-using UString = OpenApoc::UString;
-using Organisation = OpenApoc::Organisation;
-using Vehicle = OpenApoc::Vehicle;
-using VehicleType = OpenApoc::VehicleType;
-using Agent = OpenApoc::Agent;
-using AgentType = OpenApoc::AgentType;
-using Battle = OpenApoc::Battle;
-template <typename T> using StateRef = OpenApoc::StateRef<T>;
-template <typename T> using sp = OpenApoc::sp<T>;
-
-//FIXME: Is there a 'using'-like alias for template functions?
-template <typename T, typename... Args> sp<T> mksp(Args &&... args)
-{
-	return OpenApoc::mksp<T>(std::forward<Args>(args)...);
-}
-
-bool test_gamestate_serialization_roundtrip(sp<GameState> state, UString save_name)
-=======
+
 // We can't just use 'using namespace OpenApoc;' as:
 // On windows VS it says
 /* Error	C2678	binary '==': no operator found which takes a left - hand operand of type
@@ -49,7 +21,6 @@
 
 bool test_gamestate_serialization_roundtrip(OpenApoc::sp<OpenApoc::GameState> state,
                                             OpenApoc::UString save_name)
->>>>>>> a8a807a1
 {
 	if (!state->saveGame(save_name))
 	{
@@ -58,11 +29,7 @@
 		return false;
 	}
 
-<<<<<<< HEAD
-	auto read_gamestate = OpenApoc::mksp<GameState>();
-=======
 	auto read_gamestate = OpenApoc::mksp<OpenApoc::GameState>();
->>>>>>> a8a807a1
 	if (!read_gamestate->loadGame(save_name))
 	{
 		LogWarning("Failed to load packed gamestate");
@@ -142,17 +109,11 @@
 
 	LogInfo("Loading \"%s\"", gamestate_name);
 
-<<<<<<< HEAD
-	auto state = OpenApoc::mksp<GameState>();
-
-	{
-		auto state2 = OpenApoc::mksp<GameState>();
-=======
+
 	auto state = OpenApoc::mksp<OpenApoc::GameState>();
 
 	{
 		auto state2 = OpenApoc::mksp<OpenApoc::GameState>();
->>>>>>> a8a807a1
 		if (*state != *state2)
 		{
 			LogError("Empty gamestate failed comparison");
@@ -199,18 +160,11 @@
 	LogInfo("Testing state with battle");
 	{
 
-<<<<<<< HEAD
-		StateRef<Organisation> org = { state.get(), UString("ORG_ALIEN") };
-		auto v = OpenApoc::mksp<Vehicle>();
-		auto vID = Vehicle::generateObjectID(*state);
-		sp<VehicleType> vType;
-=======
 		OpenApoc::StateRef<OpenApoc::Organisation> org = {state.get(),
 		                                                  OpenApoc::UString("ORG_ALIEN")};
 		auto v = OpenApoc::mksp<OpenApoc::Vehicle>();
 		auto vID = OpenApoc::Vehicle::generateObjectID(*state);
 		OpenApoc::sp<OpenApoc::VehicleType> vType;
->>>>>>> a8a807a1
 
 		// Fine a vehicle type with a battlemap
 		for (auto &vTypePair : state->vehicle_types)
@@ -231,24 +185,15 @@
 		v->name = format("%s %d", v->type->name, ++v->type->numCreated);
 		state->vehicles[vID] = v;
 
-<<<<<<< HEAD
-		StateRef<Vehicle> enemyVehicle = { state.get(), vID };
-		StateRef<Vehicle> playerVehicle = {};
-=======
 		OpenApoc::StateRef<OpenApoc::Vehicle> enemyVehicle = {state.get(), vID};
 		OpenApoc::StateRef<OpenApoc::Vehicle> playerVehicle = {};
->>>>>>> a8a807a1
 
 		std::list<OpenApoc::StateRef<OpenApoc::Agent>> agents;
 		for (auto &a : state->agents)
 		{
-<<<<<<< HEAD
-			if (a.second->type->role == AgentType::Role::Soldier &&
-				a.second->owner == state->getPlayer())
-=======
+
 			if (a.second->type->role == OpenApoc::AgentType::Role::Soldier &&
 			    a.second->owner == state->getPlayer())
->>>>>>> a8a807a1
 			{
 				agents.emplace_back(state.get(), a.second);
 			}
