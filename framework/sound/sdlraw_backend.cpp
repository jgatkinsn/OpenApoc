#include "framework/framework.h"
#include "framework/logger.h"
#include "framework/sound_interface.h"
#include "framework/trace.h"
#include "library/sp.h"
#include "library/vec.h"
#include <SDL.h>
#include <SDL_audio.h>
#include <algorithm>
#include <functional>
#include <list>
#include <mutex>
#include <queue>
#include <vector>

namespace
{

using namespace OpenApoc;

struct SampleData
{
	sp<Sample> sample;
	float gain;
	unsigned int sample_position; // in bytes
	SampleData(sp<Sample> sample, float gain) : sample(sample), gain(gain), sample_position(0) {}
};

struct MusicData
{
	MusicData() : sample_position(0) {}
	std::vector<unsigned char> samples;
	unsigned int sample_position; // in bytes
};

// 'samples' must already be large enough to contain the full output size
static bool ConvertAudio(AudioFormat input_format, SDL_AudioSpec &output_spec, int input_size_bytes,
                         std::vector<unsigned char> &samples)
{
	SDL_AudioCVT cvt;
	SDL_AudioFormat sdl_input_format;
	switch (input_format.format)
	{
		case AudioFormat::SampleFormat::PCM_SINT16:
			sdl_input_format = AUDIO_S16LSB;
			break;
		case AudioFormat::SampleFormat::PCM_UINT8:
			sdl_input_format = AUDIO_U8;
			break;
		default:
			LogWarning("Unknown input sample format");
			return false;
	}

	int ret =
	    SDL_BuildAudioCVT(&cvt, sdl_input_format, input_format.channels, input_format.frequency,
	                      output_spec.format, output_spec.channels, output_spec.freq);
	if (ret < 0)
	{
		LogWarning("Failed to build AudioCVT");
		return false;
	}
	else if (ret == 0)
	{
		// No conversion needed
		return true;
	}
	else
	{
		cvt.len = input_size_bytes;
		size_t neededSize = std::max(1, cvt.len_mult) * cvt.len;
		if (samples.size() < neededSize)
		{
			LogInfo("Expanding sample output buffer from %zu to %zu bytes", samples.size(),
			        neededSize);
			samples.resize(neededSize);
		}
		cvt.buf = (Uint8 *)samples.data();
		SDL_ConvertAudio(&cvt);
		return true;
	}
}

class SDLSampleData : public BackendSampleData
{
  public:
	SDLSampleData(sp<Sample> sample, SDL_AudioSpec &output_spec)
	{
		unsigned long int input_size =
		    sample->format.getSampleSize() * sample->format.channels * sample->sampleCount;
<<<<<<< HEAD
		// This is a kludge but I dunno how to make it otherwise
		// Just multiplying and dividing by frequencies overflows even unsigned long type
		unsigned long int freqMult = std::max(1, output_spec.freq / sample->format.frequency);
		unsigned long int freqDiv = std::max(1, sample->format.frequency / output_spec.freq);
		unsigned long int output_size = (SDL_AUDIO_BITSIZE(output_spec.format) / 8) *
		                                output_spec.channels * sample->sampleCount * freqMult /
		                                freqDiv;
		this->samples.resize(std::max(input_size, output_size));
=======
		this->samples.resize(input_size);
>>>>>>> a8a807a1
		memcpy(this->samples.data(), sample->data.get(), input_size);
		if (!ConvertAudio(sample->format, output_spec, input_size, this->samples))
		{
			LogWarning("Failed to convert sample data");
		}
	}
	~SDLSampleData() override = default;
	std::vector<unsigned char> samples;
};

static void unwrap_callback(void *userdata, Uint8 *stream, int len);

class SDLRawBackend : public SoundBackend
{
	std::recursive_mutex audio_lock;

	float overall_volume;
	float music_volume;
	float sound_volume;

	sp<MusicTrack> track;
	bool music_playing;

	std::function<void(void *)> music_finished_callback;
	void *music_callback_data;

	std::list<SampleData> live_samples;

	SDL_AudioDeviceID devID;
	SDL_AudioSpec output_spec;
	AudioFormat preferred_format;

	sp<MusicData> current_music_data;
	std::queue<sp<MusicData>> music_queue;

	std::future<void> get_music_future;

	unsigned int music_queue_size;

	void getMoreMusic()
	{
		TRACE_FN;
		std::lock_guard<std::recursive_mutex> lock(this->audio_lock);
		if (!this->music_playing)
		{
			// Music probably disabled in the time it took us to be scheduled?
			return;
		}
		if (!this->track)
		{
			LogWarning("Music playing but no track?");
			return;
		}
		while (this->music_queue.size() < this->music_queue_size)
		{
			auto data = mksp<MusicData>();

			unsigned int input_size = this->track->format.getSampleSize() *
			                          this->track->format.channels *
			                          this->track->requestedSampleBufferSize;
			unsigned int output_size = (SDL_AUDIO_BITSIZE(this->output_spec.format) / 8) *
			                           this->output_spec.channels *
			                           this->track->requestedSampleBufferSize;

			data->samples.resize(std::max(input_size, output_size));

			unsigned int returned_samples;

			auto ret = this->track->callback(this->track, this->track->requestedSampleBufferSize,
			                                 (void *)data->samples.data(), &returned_samples);

			// Reset the sizes, as we may have fewer returned_samples than asked for
			input_size = this->track->format.getSampleSize() * this->track->format.channels *
			             returned_samples;
			output_size = (SDL_AUDIO_BITSIZE(this->output_spec.format) / 8) *
			              this->output_spec.channels * returned_samples;

			bool convert_ret =
			    ConvertAudio(this->track->format, this->output_spec, input_size, data->samples);
			if (!convert_ret)
			{
				LogWarning("Failed to convert music data");
			}

			data->samples.resize(output_size);

			if (ret == MusicTrack::MusicCallbackReturn::End)
			{
				this->track = nullptr;
				if (this->music_finished_callback)
				{
					this->music_finished_callback(music_callback_data);
				}
			}
			this->music_queue.push(data);
		}
	}

  public:
	void mixingCallback(Uint8 *stream, int len)
	{
		TRACE_FN;
		// initialize stream buffer
		memset(stream, 0, len);
		std::lock_guard<std::recursive_mutex> lock(this->audio_lock);

		if (this->current_music_data || !this->music_queue.empty())
		{
			int int_music_volume =
			    clamp((int)lrint(this->overall_volume * this->music_volume * 128.0f), 0, 128);
			int music_bytes = 0;
			while (music_bytes < len)
			{
				if (!this->current_music_data)
				{
					this->get_music_future =
					    fw().threadPoolEnqueue(std::mem_fn(&SDLRawBackend::getMoreMusic), this);
					if (this->music_queue.empty())
					{
						LogWarning("Music underrun!");
						break;
					}
					this->current_music_data = this->music_queue.front();
					this->music_queue.pop();
				}
				int bytes_from_this_chunk =
				    std::min(len - music_bytes, (int)(this->current_music_data->samples.size() -
				                                      this->current_music_data->sample_position));
				SDL_MixAudioFormat(
				    stream + music_bytes, this->current_music_data->samples.data() +
				                              this->current_music_data->sample_position,
				    this->output_spec.format, bytes_from_this_chunk, int_music_volume);
				music_bytes += bytes_from_this_chunk;
				this->current_music_data->sample_position += bytes_from_this_chunk;
				LogAssert(this->current_music_data->sample_position <=
				          this->current_music_data->samples.size());
				if (this->current_music_data->sample_position ==
				    this->current_music_data->samples.size())
				{
					this->current_music_data = nullptr;
				}
			}
		}

		auto sampleIt = this->live_samples.begin();
		while (sampleIt != this->live_samples.end())
		{
			int int_sample_volume = clamp(
			    (int)lrint(this->overall_volume * this->sound_volume * sampleIt->gain * 128.0f), 0,
			    128);
			auto sampleData =
			    std::dynamic_pointer_cast<SDLSampleData>(sampleIt->sample->backendData);
			if (!sampleData)
			{
				LogWarning("Sample with invalid sample data");
				// Clear it in case we've changed drivers or something
				sampleIt->sample->backendData = nullptr;
				sampleIt = this->live_samples.erase(sampleIt);
				continue;
			}
			if (sampleIt->sample_position == sampleData->samples.size())
			{
				// Reached the end of the sample
				sampleIt = this->live_samples.erase(sampleIt);
				continue;
			}

			unsigned bytes_to_mix =
			    std::min(len, (int)(sampleData->samples.size() - sampleIt->sample_position));
			SDL_MixAudioFormat(stream, sampleData->samples.data() + sampleIt->sample_position,
			                   this->output_spec.format, bytes_to_mix, int_sample_volume);
			sampleIt->sample_position += bytes_to_mix;
			LogAssert(sampleIt->sample_position <= sampleData->samples.size());

			sampleIt++;
		}
	}

	SDLRawBackend()
	    : overall_volume(1.0f), music_volume(1.0f), sound_volume(1.0f), music_playing(false),
	      music_callback_data(nullptr), music_queue_size(2)
	{
		SDL_Init(SDL_INIT_AUDIO);
		preferred_format.channels = 2;
		preferred_format.format = AudioFormat::SampleFormat::PCM_SINT16;
		preferred_format.frequency = 22050;
		LogInfo("Current audio driver: %s", SDL_GetCurrentAudioDriver());
		LogWarning("Changing audio drivers is not currently implemented!");
		int numDevices = SDL_GetNumAudioDevices(0); // Request playback devices only
		LogInfo("Number of audio devices: %d", numDevices);
		for (int i = 0; i < numDevices; ++i)
		{
			LogInfo("Device %d: %s", i, SDL_GetAudioDeviceName(i, 0));
		}
		LogWarning(
		    "Selecting audio devices not currently implemented! Selecting first available device.");
		const char *deviceName = SDL_GetAudioDeviceName(0, 0);
		LogInfo("Using audio device: %s", deviceName);
		SDL_AudioSpec wantFormat;
		wantFormat.channels = 2;
		wantFormat.format = AUDIO_S16LSB;
		wantFormat.freq = 22050;
		wantFormat.samples = 512;
		wantFormat.callback = unwrap_callback;
		wantFormat.userdata = this;
		devID = SDL_OpenAudioDevice(
		    nullptr, // "NULL" here is a 'reasonable default', which uses the platform default when
		             // available
		    0,       // capturing is not supported
		    &wantFormat, &output_spec,
		    SDL_AUDIO_ALLOW_ANY_CHANGE); // hopefully we'll get a sane output format
		SDL_PauseAudioDevice(devID, 0);  // Run at once?
		LogInfo("Audio output format: Channels %d, format %d, freq %d, samples %d",
		        (int)output_spec.channels, (int)output_spec.format, (int)output_spec.freq,
		        (int)output_spec.samples);
	}
	void playSample(sp<Sample> sample, float gain) override
	{
		// Clamp to 0..1
		gain = std::min(1.0f, std::max(0.0f, gain));
		if (!sample->backendData)
		{
			sample->backendData.reset(new SDLSampleData(sample, this->output_spec));
		}
		{
			std::lock_guard<std::recursive_mutex> l(this->audio_lock);
			this->live_samples.emplace_back(sample, gain);
		}
		LogInfo("Placed sound %p on queue", sample.get());
	}

	void playMusic(std::function<void(void *)> finishedCallback, void *callbackData) override
	{
		std::lock_guard<std::recursive_mutex> l(this->audio_lock);
		while (!music_queue.empty())
			music_queue.pop();
		music_finished_callback = finishedCallback;
		music_callback_data = callbackData;
		music_playing = true;
		this->get_music_future =
		    fw().threadPoolEnqueue(std::mem_fn(&SDLRawBackend::getMoreMusic), this);
		LogInfo("Playing music on SDL backend");
	}

	void setTrack(sp<MusicTrack> track) override
	{
		std::lock_guard<std::recursive_mutex> l(this->audio_lock);
		LogInfo("Setting track to %p", track.get());
		this->track = track;
		while (!music_queue.empty())
			music_queue.pop();
	}

	void stopMusic() override
	{
		std::future<void> outstanding_get_music;
		{
			std::lock_guard<std::recursive_mutex> l(this->audio_lock);
			this->music_playing = false;
			this->track = nullptr;
			if (this->get_music_future.valid())
				outstanding_get_music = std::move(this->get_music_future);
			while (!music_queue.empty())
				music_queue.pop();
		}
		if (outstanding_get_music.valid())
			outstanding_get_music.wait();
	}

	~SDLRawBackend() override
	{
		// Lock the device and stop any outstanding music threads to ensure everything is dead
		// before destroying the device
		SDL_LockAudioDevice(devID);
		SDL_PauseAudioDevice(devID, 1);
		this->stopMusic();
		SDL_UnlockAudioDevice(devID);
		SDL_CloseAudioDevice(devID);
		SDL_QuitSubSystem(SDL_INIT_AUDIO);
	}

	virtual const AudioFormat &getPreferredFormat() { return preferred_format; }

	float getGain(Gain g) override
	{
		float reqGain = 0;
		switch (g)
		{
			case Gain::Global:
				reqGain = overall_volume;
				break;
			case Gain::Sample:
				reqGain = sound_volume;
				break;
			case Gain::Music:
				reqGain = music_volume;
				break;
		}
		return reqGain;
	}
	void setGain(Gain g, float f) override
	{
		// Clamp to 0..1
		f = std::min(1.0f, std::max(0.0f, f));
		switch (g)
		{
			case Gain::Global:
				overall_volume = f;
				break;
			case Gain::Sample:
				sound_volume = f;
				break;
			case Gain::Music:
				music_volume = f;
				break;
		}
	}
};

void unwrap_callback(void *userdata, Uint8 *stream, int len)
{
	auto backend = reinterpret_cast<SDLRawBackend *>(userdata);
	backend->mixingCallback(stream, len);
}

class SDLRawBackendFactory : public SoundBackendFactory
{
  public:
	SoundBackend *create() override
	{
		LogWarning("Creating SDLRaw sound backend (Might have issues!)");
		int ret = SDL_InitSubSystem(SDL_INIT_AUDIO);
		if (ret < 0)
		{
			LogWarning("Failed to init SDL_AUDIO (%d) - %s", ret, SDL_GetError());
			return nullptr;
		}
		return new SDLRawBackend();
	}

	~SDLRawBackendFactory() override = default;
};

}; // anonymous namespace

namespace OpenApoc
{
SoundBackendFactory *getSDLSoundBackend() { return new SDLRawBackendFactory(); }
} // namespace OpenApoc<|MERGE_RESOLUTION|>--- conflicted
+++ resolved
@@ -88,18 +88,7 @@
 	{
 		unsigned long int input_size =
 		    sample->format.getSampleSize() * sample->format.channels * sample->sampleCount;
-<<<<<<< HEAD
-		// This is a kludge but I dunno how to make it otherwise
-		// Just multiplying and dividing by frequencies overflows even unsigned long type
-		unsigned long int freqMult = std::max(1, output_spec.freq / sample->format.frequency);
-		unsigned long int freqDiv = std::max(1, sample->format.frequency / output_spec.freq);
-		unsigned long int output_size = (SDL_AUDIO_BITSIZE(output_spec.format) / 8) *
-		                                output_spec.channels * sample->sampleCount * freqMult /
-		                                freqDiv;
-		this->samples.resize(std::max(input_size, output_size));
-=======
 		this->samples.resize(input_size);
->>>>>>> a8a807a1
 		memcpy(this->samples.data(), sample->data.get(), input_size);
 		if (!ConvertAudio(sample->format, output_spec, input_size, this->samples))
 		{
