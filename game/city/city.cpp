#include "game/city/city.h"
#include "game/city/building.h"
#include "game/organisation.h"
#include "game/city/buildingtile.h"
#include "framework/framework.h"
#include "game/resources/gamecore.h"

namespace OpenApoc {

City::City(Framework &fw, GameState &state)
	: TileMap(fw, fw.rules->getCitySize())
{
	for (auto &def : fw.rules->getBuildingDefs())
	{
		Organisation *owner = nullptr;
		for (auto &org : state.organisations)
		{
			if (org.def.getName() == def.getOwnerName())
			{
				owner = &org;
			}
		}
		if (!owner)
		{
			LogError("No organisation found matching building \"%s\" owner \"%s\"",
				def.getName().str().c_str(), def.getOwnerName().str().c_str());
			return;
		}
		this->buildings.emplace_back(def, *owner);
	}

	for (int z = 0; z < this->size.z; z++)
	{
		for (int y = 0; y < this->size.y; y++)
		{
			for (int x = 0; x < this->size.x; x++)
			{
				auto tileID = fw.rules->getBuildingTileAt(Vec3<int>{x,y,z});
				if (tileID == "")
					continue;
				Building *bld = nullptr;

				for (auto &b: this->buildings)
				{
					if (b.def.getBounds().withinInclusive(Vec2<int>{x,y}))
					{
						if (bld)
						{
							LogError("Multiple buildings on tile at %d,%d,%d", x, y, z);
						}
						bld = &b;
						for (auto &padID : fw.rules->getLandingPadTiles())
						{
							if (padID == tileID)
							{
								LogInfo("Building %s has landing pad at {%d,%d,%d}",
									b.def.getName().str().c_str(), x, y, z);
								b.landingPadLocations.emplace_back(x,y,z);
								break;
							}
						}
					}
<<<<<<< HEAD

=======
					if (tileID >= this->cityTiles.size())
					{
						LogError("Invalid tile IDX %u at %d,%d,%d", tileID, x, y, z);
					}
					else
					{
						auto tile = std::make_shared<BuildingSection>(*this, this->cityTiles[tileID], Vec3<int>{x,y,z}, bld);
						this->addObject(std::dynamic_pointer_cast<TileObject>(tile));
						tile->setPosition(Vec3<int>{x,y,z});
					}
>>>>>>> 855d687e
				}


				auto &cityTileDef = fw.rules->getBuildingTileDef(tileID);
				auto tile = std::make_shared<BuildingTile>(*this, cityTileDef, Vec3<int>{x,y,z}, bld);
				this->addObject(std::dynamic_pointer_cast<TileObject>(tile));
				tile->setPosition(Vec3<int>{x,y,z});
			}
		}
	}
	/* Sanity check - all buildings should at have least one landing pad */
	for (auto &b : this->buildings)
	{
		if (b.landingPadLocations.empty())
		{
			LogError("Building \"%s\" has no landing pads",
				b.def.getName().str().c_str());
		}
	}
}

City::~City()
{

}

}; //namespace OpenApoc<|MERGE_RESOLUTION|>--- conflicted
+++ resolved
@@ -60,20 +60,6 @@
 							}
 						}
 					}
-<<<<<<< HEAD
-
-=======
-					if (tileID >= this->cityTiles.size())
-					{
-						LogError("Invalid tile IDX %u at %d,%d,%d", tileID, x, y, z);
-					}
-					else
-					{
-						auto tile = std::make_shared<BuildingSection>(*this, this->cityTiles[tileID], Vec3<int>{x,y,z}, bld);
-						this->addObject(std::dynamic_pointer_cast<TileObject>(tile));
-						tile->setPosition(Vec3<int>{x,y,z});
-					}
->>>>>>> 855d687e
 				}
 
 
