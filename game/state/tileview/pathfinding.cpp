--- conflicted
+++ resolved
@@ -222,14 +222,8 @@
 		}
 		else
 		{
-<<<<<<< HEAD
-			LogInfo("Surprisingly, no nodes to expand! Closest path {%d,%d,%d}",
-			        closestNodeSoFar->thisTile->position.x, closestNodeSoFar->thisTile->position.y,
-			        closestNodeSoFar->thisTile->position.z);
-=======
-			LogError("Surprisingly, no nodes to expand! Closest path %s",
-			         closestNodeSoFar->thisTile->position.x);
->>>>>>> 100303b3
+			LogInfo("Surprisingly, no nodes to expand! Closest path %s",
+			        closestNodeSoFar->thisTile->position.x);
 		}
 	}
 
