#ifndef _USE_MATH_DEFINES
#define _USE_MATH_DEFINES
#endif
#include "game/state/battle/battleunit.h"
#include "framework/framework.h"
#include "framework/sound.h"
#include "game/state/aequipment.h"
#include "game/state/battle/ai/unitaihelper.h"
#include "game/state/battle/battle.h"
#include "game/state/battle/battlecommonsamplelist.h"
#include "game/state/battle/battleitem.h"
#include "game/state/battle/battleunitanimationpack.h"
#include "game/state/city/projectile.h"
#include "game/state/gameevent.h"
#include "game/state/gamestate.h"
#include "game/state/rules/damage.h"
#include "game/state/tileview/collision.h"
#include "game/state/tileview/tileobject_battleunit.h"
#include "game/state/tileview/tileobject_shadow.h"
#include "library/line.h"
#include "library/strings_format.h"
#include <algorithm>
#include <cmath>
#include <glm/glm.hpp>
#include <glm/gtx/vector_angle.hpp>

namespace OpenApoc
{

namespace
{
static const std::set<TileObject::Type> mapPartSet = {
    TileObject::Type::Ground, TileObject::Type::LeftWall, TileObject::Type::RightWall,
    TileObject::Type::Feature};
static const std::set<TileObject::Type> unitSet = {TileObject::Type::Unit};
}

sp<BattleUnit> BattleUnit::get(const GameState &state, const UString &id)
{
	auto it = state.current_battle->units.find(id);
	if (it == state.current_battle->units.end())
	{
		LogError("No agent_type matching ID \"%s\"", id);
		return nullptr;
	}
	return it->second;
}

const UString &BattleUnit::getPrefix()
{
	static UString prefix = "BATTLEUNIT_";
	return prefix;
}
const UString &BattleUnit::getTypeName()
{
	static UString name = "BattleUnit";
	return name;
}
const UString &BattleUnit::getId(const GameState &state, const sp<BattleUnit> ptr)
{
	static const UString emptyString = "";
	for (auto &a : state.current_battle->units)
	{
		if (a.second == ptr)
			return a.first;
	}
	LogError("No battleUnit matching pointer %p", ptr.get());
	return emptyString;
}

// Called before unit is added to the map itself
void BattleUnit::init(GameState &state)
{
	owner = agent->owner;
	agent->unit = {&state, id};
	aiList.init(state, *this);
}

void BattleUnit::removeFromSquad(Battle &battle)
{
	if (squadNumber != -1)
	{
		battle.forces[owner].removeAt(squadNumber, squadPosition);
	}
}

bool BattleUnit::assignToSquad(Battle &battle, int squad)
{
	if (squad == -1)
	{
		for (int i = 0; i < (int)battle.forces[owner].squads.size(); i++)
		{
			auto &squad = battle.forces[owner].squads[i];
			if (squad.getNumUnits() < 6)
			{
				return battle.forces[owner].insert(i, shared_from_this());
			}
		}
		return false;
	}
	else
	{
		return battle.forces[owner].insert(squad, shared_from_this());
	}
}

void BattleUnit::moveToSquadPosition(Battle &battle, int position)
{
	battle.forces[owner].insertAt(squadNumber, position, shared_from_this());
}

bool BattleUnit::isFatallyWounded()
{
	for (auto &e : fatalWounds)
	{
		if (e.second > 0)
		{
			return true;
		}
	}
	return false;
}

void BattleUnit::setPosition(GameState &state, const Vec3<float> &pos, bool goal)
{
	auto oldPosition = position;
	position = pos;
	if (!tileObject)
	{
		LogError("setPosition called on unit with no tile object");
		return;
	}

	tileObject->setPosition(pos);

	if (shadowObject)
	{
		shadowObject->setPosition(tileObject->getCenter());
	}
	if (oldPosition != position)
	{
		state.current_battle->notifyAction(position, {&state, id});
	}
	if ((Vec3<int>)oldPosition != (Vec3<int>)position)
	{
		state.current_battle->notifyScanners(position);
		tilesMoved++;
		if (agent->type->spreadHazardDamageType)
		{
			state.current_battle->placeHazard(
			    state, owner, {&state, id}, agent->type->spreadHazardDamageType, oldPosition,
			    agent->type->spreadHazardDamageType->hazardType->getLifetime(state),
			    randBoundsInclusive(state.rng, agent->type->spreadHazardMinPower,
			                        agent->type->spreadHazardMaxPower),
			    agent->type->spreadHazardTTLDivizor, false);
		}
		else if (enzymeDebuffIntensity > 0)
		{
			spawnEnzymeSmoke(state, position);
		}
	}
	if (goal)
	{
		onReachGoal(state);
	}
}

void BattleUnit::refreshUnitVisibility(GameState &state)
{
	for (auto &entry : state.current_battle->units)
	{
		auto unit = entry.second;
		if (!unit->isConscious())
		{
			continue;
		}
		unit->refreshUnitVision(state, !unit->isWithinVision(position), {&state, id});
	}
}

bool BattleUnit::isWithinVision(Vec3<int> pos)
{
	auto diff = pos - (Vec3<int>)position;
	// Distance quick check
	if (diff.x * diff.x + diff.y * diff.y > VIEW_DISTANCE * VIEW_DISTANCE)
	{
		return false;
	}
	// Static units have 360 vision
	if (agent->type->bodyType->allowed_movement_states.size() == 1)
	{
		return true;
	}
	// Facing: Any, check if we're at the correct side
	if (diff.x * facing.x < 0 || diff.y * facing.y < 0)
	{
		return false;
	}
	// Facing: Diagonalley
	if (facing.x != 0 && facing.y != 0)
	{
		// Nothing to be done, we already checked above
	}
	// Facing: Along one of axes
	else
	{
		// Facing: Along X
		if (facing.x != 0)
		{
			// Already checked if we're at the correct side above
			// Now we only need to check if we're inside the cone
			if (std::abs(diff.x) < std::abs(diff.y))
			{
				return false;
			}
		}
		// Facing: Along Y
		else
		{
			// Already checked if we're at the correct side above
			// Now we only need to check if we're inside the cone
			if (std::abs(diff.x) > std::abs(diff.y))
			{
				return false;
			}
		}
	}
	return true;
}

void BattleUnit::calculateVisionToTerrain(GameState &state, Battle &battle, TileMap &map,
                                          Vec3<float> eyesPos)
{
	static const int lazyLimit = 5 * 9;
	std::set<int> discoveredBlocks;
	auto &visibleBlocks = battle.visibleBlocks.at(owner);

	// Update unit's vision of los block he's standing in
	{
		auto idx = battle.getLosBlockID(position.x, position.y, position.z);
		if (!visibleBlocks.at(idx))
		{
			visibleBlocks.at(idx) = true;
			discoveredBlocks.insert(idx);
		}
	}

	auto blocksToCheck = std::set<int>();
	int totalChecks = 0;
	// Calc los to other blocks we haven't seen yet
	for (int idx = 0; idx < (int)visibleBlocks.size(); idx++)
	{
		// Block already seen
		if (visibleBlocks.at(idx))
		{
			continue;
		}

		totalChecks++;
		blocksToCheck.insert(idx);
		if (totalChecks >= lazyLimit)
		{
			break;
		}
	}

	if (totalChecks >= lazyLimit)
	{
		calculateVisionToLosBlocksLazy(state, battle, map, eyesPos, discoveredBlocks);
	}
	else
	{
		calculateVisionToLosBlocks(state, battle, map, eyesPos, discoveredBlocks, blocksToCheck);
	}

	// Reveal all discovered blocks
	for (auto &idx : discoveredBlocks)
	{
		auto l = battle.losBlocks.at(idx);
		for (int x = l->start.x; x < l->end.x; x++)
		{
			for (int y = l->start.y; y < l->end.y; y++)
			{
				for (int z = l->start.z; z < l->end.z; z++)
				{
					battle.setVisible(owner, x, y, z);
				}
			}
		}
	}
}

void BattleUnit::calculateVisionToLosBlocks(GameState &state, Battle &battle, TileMap &map,
                                            Vec3<float> eyesPos, std::set<int> &discoveredBlocks,
                                            std::set<int> &blocksToCheck)
{
	auto &visibleBlocks = battle.visibleBlocks.at(owner);
	for (auto &idx : blocksToCheck)
	{
		// Get block and its center
		auto &l = *battle.losBlocks.at(idx);
		auto centerXY = Vec3<int>{(l.start.x + l.end.x) / 2, (l.start.y + l.end.y) / 2, 0};
		// Set target to center
		bool targetFound = false;
		auto target = centerXY;
		// Set target's Z to our level (or closest possible)
		int posZ = position.z;
		if (posZ >= l.start.z && posZ < l.end.z)
		{
			target.z = posZ;
		}
		else if (posZ < l.start.z)
		{
			target.z = l.start.z;
		}
		else
		{
			target.z = l.end.z - 1;
		}
		// Try to target center of LOS block (on our Z level)
		if (isWithinVision(target))
		{
			targetFound = true;
		}
		// Try to target point within that is closest to our sight's middlepoint
		else
		{
			// Get point in the middle of our sight forward
			int dist =
			    facing.x != 0 && facing.y != 0 ? VIEW_DISTANCE * 100 / 141 / 2 : VIEW_DISTANCE / 2;
			auto sightMiddleXY = (Vec3<int>)position;
			sightMiddleXY.x += facing.x * dist;
			sightMiddleXY.y += facing.y * dist;
			// Get point closest to that point
			target.x =
			    std::abs(l.start.x - sightMiddleXY.x) < std::abs(l.end.x - 1 - sightMiddleXY.x)
			        ? l.start.x
			        : l.end.x - 1;
			target.y =
			    std::abs(l.start.y - sightMiddleXY.y) < std::abs(l.end.y - 1 - sightMiddleXY.y)
			        ? l.start.y
			        : l.end.y - 1;
			if (posZ >= l.start.z && posZ < l.end.z)
			{
				target.z = posZ;
			}
			else if (posZ < l.start.z)
			{
				target.z = l.start.z;
			}
			else
			{
				target.z = l.end.z - 1;
			}
			// Try to target that point
			if (isWithinVision(target))
			{
				targetFound = true;
			}
		}

		// If target is found then we can try to los to this block
		if (targetFound)
		{
			auto c = map.findCollision(eyesPos, {target.x + 0.5f, target.y + 0.5f, target.z + 0.5f},
			                           mapPartSet, tileObject, true, false, VIEW_DISTANCE);

			// FIXME: Handle collisions with left/right/ground that prevent seeing inside
			// If going positive on axes, we must shorten our beam a little bit, so that if
			// collision was with a wall or ground, it would not consider a block as seen

			if (!c.outOfRange && (!c || l.contains(c.position)))
			{
				visibleBlocks.at(idx) = true;
				discoveredBlocks.insert(idx);
			}
		}
	}
}

void BattleUnit::calculateVisionToLosBlocksLazy(GameState &state, Battle &battle, TileMap &map,
                                                Vec3<float> eyesPos,
                                                std::set<int> &discoveredBlocks)
{
	auto &visibleBlocks = battle.visibleBlocks.at(owner);
	auto &tileToLosBlock = battle.tileToLosBlock;

	// Basically, we're checking in five directions on Z-scale, and in five directions on  XY scale
	// Values are picked so that atan of these values give relatively even angle distributions

	// First value is multiplier for XY part of vector, second value is vector's Z
	static const std::vector<Vec2<float>> zTarget = {{0.18f, 1.0f},  {1.0f, 1.0f},  {1.0f, 0.55f},
	                                                 {1.0f, 0.18f},  {1.0f, 0.0f},  {1.0f, -0.18f},
	                                                 {1.0f, -0.55f}, {1.0f, -1.0f}, {0.18f, -1.0f}};
	// First value is X, second value is Y
	static const std::vector<Vec2<float>> diagTarget = {
	    {0.18f, 1.0f}, {0.55f, 1.0f}, {1.0f, 1.0f}, {1.0f, 0.55f}, {1.0f, 0.18f}};
	// Value for the coordinate which is zero in the facing (Y if facing along X etc.)
	static const std::vector<float> dirTarget = {-0.82f, -0.45f, 0.0f, 0.45f, 0.82f};

	for (int z = 0; z < 9; z++)
	{
		for (int xy = 0; xy < 5; xy++)
		{
			Vec3<float> targetVector;
			if (facing.x != 0 && facing.y != 0)
			{
				targetVector = {(float)facing.x * diagTarget.at(xy).x * zTarget.at(z).x,
				                (float)facing.y * diagTarget.at(xy).y * zTarget.at(z).x,
				                zTarget.at(z).y};
			}
			else if (facing.x != 0)
			{
				targetVector = {(float)facing.x * zTarget.at(z).x,
				                dirTarget.at(xy) * zTarget.at(z).x, zTarget.at(z).y};
			}
			else
			{
				targetVector = {dirTarget.at(xy) * zTarget.at(z).x,
				                (float)facing.y * zTarget.at(z).x, zTarget.at(z).y};
			}
			targetVector = glm::normalize(targetVector) * (float)VIEW_DISTANCE;

			auto c = map.findCollision(eyesPos, eyesPos + targetVector, mapPartSet, tileObject,
			                           true, false, VIEW_DISTANCE, true);

			for (auto &t : c.passedTiles)
			{
				auto idx = tileToLosBlock.at(t.z * battle.size.x * battle.size.y +
				                             t.y * battle.size.x + t.x);
				if (!visibleBlocks.at(idx))
				{
					visibleBlocks.at(idx) = true;
					discoveredBlocks.insert(idx);
				}
			}
		}
	}
}

bool BattleUnit::calculateVisionToUnit(GameState &state, Battle &battle, TileMap &map,
                                       Vec3<float> eyesPos, BattleUnit &u)
{
	// Unit unconscious, we own this unit or can't see it, skip
	if (!u.isConscious() || u.owner == owner || !isWithinVision(u.position))
	{
		return false;
	}
	auto target = u.tileObject->getCenter();
	if (u.isLarge())
	{
		// Offset search for large units as they can get caught up in ground
		// that is supposed to allow units to go through it but blocks LOS
		auto targetvVectorDelta = glm::normalize(target - eyesPos) * 0.75f;
		target -= targetvVectorDelta;
	}
	auto c = map.findCollision(eyesPos, target, mapPartSet, tileObject, true, false,
	                           VIEW_DISTANCE / (u.isCloaked() ? 2 : 1));
	if (c || c.outOfRange)
	{
		return false;
	}
	return true;
}
void BattleUnit::calculateVisionToUnits(GameState &state, Battle &battle, TileMap &map,
                                        Vec3<float> eyesPos)
{
	for (auto &entry : battle.units)
	{
		if (calculateVisionToUnit(state, battle, map, eyesPos, *entry.second))
		{
			visibleUnits.emplace(&state, entry.first);
		}
	}
}

void BattleUnit::refreshUnitVision(GameState &state, bool forceBlind,
                                   StateRef<BattleUnit> targetUnit)
{
	auto &battle = *state.current_battle;
	auto &map = *battle.map;
	auto lastVisibleUnits = visibleUnits;
	auto ticks = state.gameTime.getTicks();
	visibleUnits.clear();
	visibleEnemies.clear();

	// Vision is actually updated only if conscious, otherwise we clear visible units and that's it
	if (isConscious())
	{
		// FIXME: This likely won't work properly for large units
		// Idea here is to LOS from the center of the occupied tile
		auto eyesPos = Vec3<float>{
		    (int)position.x + 0.5f, (int)position.y + 0.5f,
		    (int)position.z +
		        ((float)agent->type->bodyType->muzzleZPosition.at(current_body_state)) / 40.0f};
		if (!targetUnit)
		{
			if (!forceBlind)
			{
				calculateVisionToTerrain(state, battle, map, eyesPos);
				calculateVisionToUnits(state, battle, map, eyesPos);
			}
		}
		else
		{
			visibleUnits = lastVisibleUnits;
			if (!forceBlind && calculateVisionToUnit(state, battle, map, eyesPos, *targetUnit))
			{
				if (visibleUnits.find(targetUnit) == visibleUnits.end())
				{
					visibleUnits.insert(targetUnit);
				}
			}
			else
			{
				if (visibleUnits.find(targetUnit) != visibleUnits.end())
				{
					visibleUnits.erase(targetUnit);
				}
			}
		}
	}

	// Add newly visible units to owner's list and enemy list
	for (auto &vu : visibleUnits)
	{
		// owner's visible units list
		if (lastVisibleUnits.find(vu) == lastVisibleUnits.end() &&
		    battle.visibleUnits[owner].find(vu) == battle.visibleUnits[owner].end())
		{
			battle.visibleUnits[owner].insert(vu);
			if (owner == state.current_battle->currentPlayer &&
			    owner->isRelatedTo(vu->owner) == Organisation::Relation::Hostile &&
			    (battle.lastVisibleTime[owner].find(vu) == battle.lastVisibleTime[owner].end() ||
			     battle.lastVisibleTime[owner][vu] + TICKS_SUPPRESS_SPOTTED_MESSAGES <= ticks))
			{
				vu->sendAgentEvent(state, GameEventType::HostileSpotted);
				state.current_battle->notifyAction(vu->position, vu);
			}
		}
		// battle and units's visible enemies list
		if (owner->isRelatedTo(vu->owner) == Organisation::Relation::Hostile)
		{
			visibleEnemies.insert(vu);
			battle.visibleEnemies[owner].insert(vu);
		}
	}

	// See if someone else sees a unit we stopped seeing
	for (auto &lvu : lastVisibleUnits)
	{
		if (visibleUnits.find(lvu) == visibleUnits.end())
		{
			bool someoneElseSees = false;
			for (auto &u : state.current_battle->units)
			{
				if (u.second->owner != owner)
				{
					continue;
				}
				if (u.second->visibleUnits.find(lvu) != u.second->visibleUnits.end())
				{
					someoneElseSees = true;
					break;
				}
			}
			if (!someoneElseSees)
			{
				battle.visibleUnits[owner].erase(lvu);
				battle.visibleEnemies[owner].erase(lvu);
				battle.lastVisibleTime[owner][lvu] = ticks;
			}
		}
	}
}

void BattleUnit::refreshUnitVisibilityAndVision(GameState &state)
{
	refreshUnitVision(state);
	refreshUnitVisibility(state);
}

void BattleUnit::resetGoal()
{
	goalPosition = position;
	goalFacing = facing;
	atGoal = true;
}

void BattleUnit::onReachGoal(GameState &state)
{
	// Remember who seen us before (for interrupt)
	std::set<StateRef<BattleUnit>> enemiesThatSeenUsBefore;
	if (state.current_battle->mode == Battle::Mode::TurnBased)
	{
		auto srthis = StateRef<BattleUnit>(&state, id);
		for (auto &u : state.current_battle->units)
		{
			if (u.second->visibleEnemies.find(srthis) != u.second->visibleEnemies.end())
			{
				enemiesThatSeenUsBefore.insert(srthis);
			}
		}
	}
	refreshUnitVisibilityAndVision(state);
	// Interrupt
	if (state.current_battle->mode == Battle::Mode::TurnBased)
	{
		auto srthis = StateRef<BattleUnit>(&state, id);
		for (auto &u : state.current_battle->units)
		{
			if (u.second->visibleEnemies.find(srthis) != u.second->visibleEnemies.end())
			{
				// Mutual surprise rule: unit can interrupt us only if
				// - he has seen us before
				// - we don't see him now
				if (enemiesThatSeenUsBefore.find({&state, u.first}) !=
				        enemiesThatSeenUsBefore.end() ||
				    visibleEnemies.find({&state, u.first}) == visibleEnemies.end())
				{
					state.current_battle->giveInterruptChanceToUnit(
					    state, {&state, id}, {&state, u.first}, agent->getReactionValue());
				}
			}
		}
	}
}

int BattleUnit::getAttackCost(GameState &state, AEquipment &item, Vec3<int> tile)
{
	static const std::map<Vec2<int>, int> facing_dir_map = {
	    {{0, -1}, 0}, {{1, -1}, 1}, {{1, 0}, 2},  {{1, 1}, 3},
	    {{0, 1}, 4},  {{-1, 1}, 5}, {{-1, 0}, 6}, {{-1, -1}, 7}};
	static const std::map<int, Vec2<int>> dir_facing_map = {
	    {0, {0, -1}}, {1, {1, -1}}, {2, {1, 0}},  {3, {1, 1}},
	    {4, {0, 1}},  {5, {-1, 1}}, {6, {-1, 0}}, {7, {-1, -1}}};

	int totalCost = 0;

	// Step 1: Turning cost

	auto targetFacing = BattleUnitMission::getFacing(*this, tile);
	bool turning = goalFacing != targetFacing;
	if (turning)
	{
		int curFacing = facing_dir_map.at(goalFacing);
		int tarFacing = facing_dir_map.at(targetFacing);
		if (tarFacing > 7)
			tarFacing -= 8;

		int clockwiseDistance = tarFacing - curFacing;
		if (clockwiseDistance < 0)
		{
			clockwiseDistance += 8;
		}
		int counterClockwiseDistance = curFacing - tarFacing;
		if (counterClockwiseDistance < 0)
		{
			counterClockwiseDistance += 8;
		}
		totalCost = std::min(clockwiseDistance, counterClockwiseDistance) *
		            BattleUnitMission::getTurnCost(*this);
	}

	// Step 2: Body state change cost

	if (turning)
	{
		if (target_body_state == BodyState::Prone)
		{
			totalCost += BattleUnitMission::getBodyStateChangeCost(*this, BodyState::Prone,
			                                                       BodyState::Kneeling);
		}
		if (movement_mode == MovementMode::Prone && kneeling_mode == KneelingMode::None)
		{
			totalCost += BattleUnitMission::getBodyStateChangeCost(*this, BodyState::Kneeling,
			                                                       BodyState::Prone);
		}
	}

	// Step 3: Actual cost to fire the weapon

	totalCost += item.getFireCost(fire_aiming_mode, initialTU);

	return totalCost;
}

void BattleUnit::setFocus(GameState &state, StateRef<BattleUnit> unit)
{
	StateRef<BattleUnit> sru = {&state, id};
	if (focusUnit)
	{
		auto it =
		    std::find(focusUnit->focusedByUnits.begin(), focusUnit->focusedByUnits.end(), sru);
		if (it != focusUnit->focusedByUnits.end())
		{
			focusUnit->focusedByUnits.erase(it);
		}
		else
		{
			LogError("Inconsistent focusUnit/focusBy!");
		}
	}
	focusUnit = unit;
	focusUnit->focusedByUnits.push_back(sru);
}

bool BattleUnit::startAttacking(GameState &state, WeaponStatus status)
{
	switch (state.current_battle->mode)
	{
		case Battle::Mode::TurnBased:
		{
			if (moraleState == MoraleState::Normal)
			{
				// In Turn based we cannot fire both hands (unless zerking)
				if (status == WeaponStatus::FiringBothHands)
				{
					// Right hand has priority
					auto rhItem = agent->getFirstItemInSlot(AEquipmentSlotType::RightHand);
					if (rhItem && rhItem->canFire())
					{
						status = WeaponStatus::FiringRightHand;
					}
					else
					{
						// We don't care what's in the left hand,
						// we will just cancel firing in update() if there's nothing to fire
						status = WeaponStatus::FiringLeftHand;
					}
				}
				// Check TU
				auto weapon = (status == WeaponStatus::FiringRightHand)
				                  ? agent->getFirstItemInSlot(AEquipmentSlotType::RightHand)
				                  : agent->getFirstItemInSlot(AEquipmentSlotType::LeftHand);
				if (!weapon || !weapon->canFire(targetTile) ||
				    !canAfford(state, getAttackCost(state, *weapon, targetTile), true, true))
				{
					return false;
				}
			}
			break;
		}
		case Battle::Mode::RealTime:
		{
			// Start firing both hands if added one hand to another
			if ((weaponStatus == WeaponStatus::FiringLeftHand &&
			     status == WeaponStatus::FiringRightHand) ||
			    (weaponStatus == WeaponStatus::FiringRightHand &&
			     status == WeaponStatus::FiringLeftHand))
			{
				status = WeaponStatus::FiringBothHands;
			}
			break;
		}
	}

	weaponStatus = status;
	ticksUntillNextTargetCheck = 0;
	timesTargetMIA = 0;
	return true;
}

bool BattleUnit::startAttacking(GameState &state, StateRef<BattleUnit> unit, WeaponStatus status)
{
	// Attack on a unit that is downed is replaced with an attack on the occupied tile's ground
	if (!unit->isConscious())
	{
		return startAttacking(state, unit->tileObject->getVoxelCentrePosition(), status, true);
	}
	// Attack on a friendly unit is replaced with an attack on the occupied tile's center
	if (unit->owner == owner)
	{
		return startAttacking(state, unit->tileObject->getVoxelCentrePosition(), status);
	}
	targetTile = unit->position;
	if (!startAttacking(state, status))
	{
		return false;
	}
	targetUnit = unit;
	targetingMode = TargetingMode::Unit;
	return true;
}

bool BattleUnit::startAttacking(GameState &state, Vec3<int> tile, WeaponStatus status,
                                bool atGround)
{
	targetTile = tile;
	if (!startAttacking(state, status))
	{
		return false;
	}
	targetingMode = atGround ? TargetingMode::TileGround : TargetingMode::TileCenter;
	return true;
}

void BattleUnit::stopAttacking()
{
	weaponStatus = WeaponStatus::NotFiring;
	targetingMode = TargetingMode::NoTarget;
	targetUnit.clear();
	ticksUntillNextTargetCheck = 0;
}

WeaponStatus BattleUnit::canAttackUnit(GameState &state, sp<BattleUnit> unit)
{
	return canAttackUnit(state, unit, agent->getFirstItemInSlot(AEquipmentSlotType::RightHand),
	                     agent->getFirstItemInSlot(AEquipmentSlotType::LeftHand));
}

WeaponStatus BattleUnit::canAttackUnit(GameState &state, sp<BattleUnit> unit,
                                       sp<AEquipment> rightHand, sp<AEquipment> leftHand)
{
	bool realTime = state.current_battle->mode == Battle::Mode::RealTime;
	auto targetPosition = unit->tileObject->getVoxelCentrePosition();
	if (hasLineToUnit(unit))
	{
		// One of held weapons is in range
		bool rightCanFire =
		    rightHand && rightHand->canFire(targetPosition) &&
		    (realTime ||
		     canAfford(state, getAttackCost(state, *rightHand, unit->position), true, true));
		bool leftCanFire =
		    leftHand && leftHand->canFire(targetPosition) &&
		    (realTime ||
		     canAfford(state, getAttackCost(state, *leftHand, unit->position), true, true));
		if (rightCanFire && leftCanFire)
		{
			return WeaponStatus::FiringBothHands;
		}
		else if (rightCanFire)
		{
			return WeaponStatus::FiringRightHand;
		}
		else if (leftCanFire)
		{
			return WeaponStatus::FiringLeftHand;
		}
	}
	return WeaponStatus::NotFiring;
}

bool BattleUnit::hasLineToUnit(const sp<BattleUnit> unit, bool useLOS) const
{
	auto muzzleLocation = getMuzzleLocation();
	auto targetPosition = unit->tileObject->getVoxelCentrePosition();
	if (unit->isLarge())
	{
		// Offset search for large units as they can get caught up in ground
		// that is supposed to allow units to go through it but blocks LOS
		auto targetvVectorDelta = glm::normalize(targetPosition - muzzleLocation) * 0.75f;
		targetPosition -= targetvVectorDelta;
	}
	// Map part that prevents Line to target
	auto cMap = tileObject->map.findCollision(muzzleLocation, targetPosition, mapPartSet,
	                                          tileObject, useLOS);
	// Unit that prevents Line to target
	auto cUnitObj =
	    useLOS ? Collision()
	           : tileObject->map.findCollision(muzzleLocation, targetPosition, unitSet, tileObject);
	auto cUnit = cUnitObj ? std::static_pointer_cast<TileObjectBattleUnit>(cUnitObj.obj)->getUnit()
	                      : nullptr;
	// Condition:
	// No map part blocks Line
	return !cMap
	       // No unit blocks Line
	       && (!cUnit || owner->isRelatedTo(cUnit->owner) == Organisation::Relation::Hostile
	           // If our head blocks brainsucker on it - no problem, hit will go versus brainsucker
	           // anyway
	           || cUnit->brainSucker == unit);
}

int BattleUnit::getPsiCost(PsiStatus status, bool attack)
{
	switch (status)
	{
		case PsiStatus::NotEngaged:
			LogError("Invalid value NotEngaged for psiStatus in getPsiCost()");
			return 0;
		case PsiStatus::Control:
			return attack ? 32 : 4;
		case PsiStatus::Panic:
			return attack ? 10 : 3;
		case PsiStatus::Stun:
			return attack ? 16 : 5;
		case PsiStatus::Probe:
			return attack ? 8 : 3;
	}
	LogError("Unexpected Psi Status in getPsiCost()");
	return 0;
}

int BattleUnit::getPsiChance(StateRef<BattleUnit> target, PsiStatus status,
                             StateRef<AEquipmentType> item)
{
	if (status == PsiStatus::NotEngaged)
	{
		LogError("Invalid value NotEngaged for psiStatus in getPsiChance()");
		return 0;
	}
	auto e1 = agent->getFirstItemInSlot(AEquipmentSlotType::RightHand);
	auto e2 = agent->getFirstItemInSlot(AEquipmentSlotType::LeftHand);
	if (e1 && e1->type != item)
	{
		e1 = nullptr;
	}
	if (e2 && e2->type != item)
	{
		e2 = nullptr;
	}
	auto bender = e1 ? e1 : e2;
	auto cost = getPsiCost(status);
	if (!bender || agent->modified_stats.psi_energy < cost || !hasLineToUnit(target, true))
	{
		return 0;
	}

	// Psi chance as per Wong's Guide, confirmed by Mell
	/*
	                     100*attack*(100-defense)
	success rate = --------------------------------------
	                 attack*(100-defense) + 100*defense

	           psiattack rating * 40
	attack = ---------------------------
	          initiation cost of action

	Note: As tested by Mell, Probe is min 20%
	*/
	int attack = agent->modified_stats.psi_attack * 40 / cost;
	int defense = target->agent->modified_stats.psi_defence;
	int chance = 0;
	if (attack != 0 || defense != 0)
	{
		chance = (100 * attack * (100 - defense)) / (attack * (100 - defense) + 100 * defense);
	}
	if (status == PsiStatus::Probe && attack != 0)
	{
		chance = std::max(20, chance);
	}
	return chance;
}

bool BattleUnit::startAttackPsi(GameState &state, StateRef<BattleUnit> target, PsiStatus status,
                                StateRef<AEquipmentType> item)
{
	bool realTime = state.current_battle->mode == Battle::Mode::RealTime;
	if (agent->modified_stats.psi_energy < getPsiCost(status))
	{
		return false;
	}
	bool success = startAttackPsiInternal(state, target, status, item);
	agent->modified_stats.psi_energy -= getPsiCost(status);
	if (success)
	{
		fw().soundBackend->playSample(listRandomiser(state.rng, *psiSuccessSounds), position);
		if (!realTime)
		{
			psiTarget->applyPsiAttack(state, *this, psiStatus, psiItem, false);
			if (psiStatus != PsiStatus::Control)
			{
				stopAttackPsi(state);
			}
		}
		return true;
	}
	else
	{
		fw().soundBackend->playSample(listRandomiser(state.rng, *psiFailSounds), position);
		return false;
	}
}

bool BattleUnit::startAttackPsiInternal(GameState &state, StateRef<BattleUnit> target,
                                        PsiStatus status, StateRef<AEquipmentType> item)
{
	if (agent->getAnimationPack()->useFiringAnimationForPsi)
	{
		setHandState(HandState::Firing);
	}
	int chance = getPsiChance(target, status, item);
	int roll = randBoundsExclusive(state.rng, 0, 100);
	experiencePoints.psi_attack++;
	experiencePoints.psi_energy++;
	LogWarning("Psi Attack #%d Roll %d Chance %d %s Attacker %s Target %s", (int)status, roll,
	           chance, roll < chance ? (UString) "SUCCESS" : (UString) "FAILURE", id, target->id);
	if (roll >= chance)
	{
		return false;
	}
	experiencePoints.psi_attack += 2;
	experiencePoints.psi_energy += 2;

	// Attack hit, apply effects

	if (psiTarget)
	{
		stopAttackPsi(state);
	}
	psiTarget = target;
	psiStatus = status;
	psiItem = item;
	target->psiAttackers[id] = status;
	ticksAccumulatedToNextPsiCheck = 0;
	target->applyPsiAttack(state, *this, status, item, true);

	return true;
}

void BattleUnit::applyPsiAttack(GameState &state, BattleUnit &attacker, PsiStatus status,
                                StateRef<AEquipmentType> item, bool impact)
{
	std::ignore = item;
<<<<<<< HEAD
	bool realTime = state.current_battle->mode == Battle::Mode::RealTime;
	if (impact)
=======
	sendAgentEvent(state,
	               status == PsiStatus::Control ? GameEventType::AgentPsiControlled
	                                            : GameEventType::AgentPsiAttacked,
	               true);
	// FIXME: Change to correct psi stun / panic effects
	switch (status)
>>>>>>> 38b007e1
	{
		sendAgentEvent(state, status == PsiStatus::Control ? GameEventType::AgentPsiControlled
		                                                   : GameEventType::AgentPsiAttacked,
		               true);
	}
	bool finished = false;
	do
	{
		// In turn based, you attack over an over until you're done, and each attack costs extra
		if (!realTime && !impact && status != PsiStatus::Probe)
		{
			int cost = getPsiCost(status, true);
			if (attacker.agent->modified_stats.psi_energy < cost)
			{
				finished = true;
				continue;
			}
			attacker.agent->modified_stats.psi_energy -= cost;
		}
		// Actually apply attack
		switch (status)
		{
			case PsiStatus::Panic:
				if (!impact)
				{
					agent->modified_stats.loseMorale(realTime ? 8 : 4);
					if (agent->modified_stats.morale == 0)
					{
						std::set<UString> panickers;
						for (auto attacker : psiAttackers)
						{
							if (attacker.second == PsiStatus::Panic)
							{
								panickers.emplace(attacker.first);
							}
						}
						for (auto s : panickers)
						{
							StateRef<BattleUnit>(&state, s)->stopAttackPsi(state);
						}
					}
				}
			case PsiStatus::Stun:
				if (!impact)
				{
					applyDamageDirect(state, realTime ? 7 : 4, false, BodyPart::Body, 9001);
				}
				break;
			case PsiStatus::Control:
				if (impact)
				{
					changeOwner(state, attacker.owner);
					agent->modified_stats.loseMorale(100);
				}
				break;
			case PsiStatus::Probe:
				if (impact)
				{
					LogWarning("Psi Probe Success: Show unit's screen");
				}
				break;
			case PsiStatus::NotEngaged:
				LogError("Invalid value NotEngaged for psiStatus in applyPsiAttack()");
				return;
		}
	} while (!finished && !realTime && !impact && status != PsiStatus::Probe);
}

void BattleUnit::stopAttackPsi(GameState &state)
{
	switch (psiStatus)
	{
		case PsiStatus::Control:
			if (psiTarget->owner == psiTarget->agent->owner)
			{
				break;
			}
			psiTarget->changeOwner(state, psiTarget->agent->owner);
			psiTarget->sendAgentEvent(state, GameEventType::AgentPsiOver, true);
			break;
		case PsiStatus::Probe:
		case PsiStatus::Panic:
		case PsiStatus::Stun:
			// Nothing immediate to be done
			break;
		case PsiStatus::NotEngaged:
			return;
	}
	psiTarget->psiAttackers.erase(id);
	psiStatus = PsiStatus::NotEngaged;
	psiTarget.clear();
	psiItem.clear();
	ticksAccumulatedToNextPsiCheck = 0;
}

void BattleUnit::changeOwner(GameState &state, StateRef<Organisation> newOwner)
{
	if (owner == newOwner)
	{
		return;
	}
	refreshUnitVision(state, true);
	stopAttacking();
	stopAttackPsi(state);
	cancelMissions(state);
	removeFromSquad(*state.current_battle);
	owner = newOwner;
	assignToSquad(*state.current_battle);
	refreshUnitVisibilityAndVision(state);
}

void BattleUnit::setReserveShotMode(ReserveShotMode mode)
{
	reserve_shot_mode = mode;
	refreshReserveCost();
}

void BattleUnit::setReserveKneelMode(KneelingMode mode)
{
	if (!agent->isBodyStateAllowed(BodyState::Kneeling))
	{
		mode = KneelingMode::None;
	}
	reserve_kneel_mode = mode;
}

void BattleUnit::refreshReserveCost()
{
	reserveShotCost = 0;
	if (reserve_shot_mode == ReserveShotMode::None)
	{
		return;
	}
	auto e1 = agent->getFirstItemInSlot(AEquipmentSlotType::RightHand);
	auto e2 = agent->getFirstItemInSlot(AEquipmentSlotType::LeftHand);
	auto weapon = e1 && e1->canFire() ? e1 : (e2 && e2->canFire() ? e2 : nullptr);
	if (weapon)
	{
		reserveShotCost = weapon->getFireCost((WeaponAimingMode)reserve_shot_mode, initialTU);
	}
}

bool BattleUnit::canAfford(GameState &state, int cost, bool ignoreKneelReserve,
                           bool ignoreShootReserve) const
{
	if (state.current_battle->mode == Battle::Mode::RealTime || !isConscious())
	{
		return true;
	}
	// When not our turn we ignore reserve setting anyway
	ignoreKneelReserve =
	    ignoreKneelReserve || state.current_battle->currentActiveOrganisation != owner;
	ignoreShootReserve =
	    ignoreShootReserve || state.current_battle->currentActiveOrganisation != owner;
	if (!ignoreKneelReserve && reserve_kneel_mode != KneelingMode::None)
	{
		cost += BattleUnitMission::getBodyStateChangeCost(*this, BodyState::Standing,
		                                                  BodyState::Kneeling);
	}
	if (!ignoreShootReserve && reserve_shot_mode != ReserveShotMode::None)
	{
		cost += reserveShotCost;
	}
	return agent->modified_stats.time_units >= cost;
}

bool BattleUnit::spendTU(GameState &state, int cost, bool ignoreKneelReserve,
                         bool ignoreShootReserve, bool allowInterrupt)
{
	if (state.current_battle->mode == Battle::Mode::RealTime || !isConscious() || cost == 0)
	{
		return true;
	}
	if (!canAfford(state, cost, ignoreKneelReserve, ignoreShootReserve))
	{
		return false;
	}
	agent->modified_stats.time_units -= cost;
	state.current_battle->notifyAction(position, {&state, id});
	// If doing any action other than moving that triggers reaction, we give interrupt chance here
	// If moving we do not give it here, and instead give interrupt chance when changing tiles
	if (allowInterrupt)
	{
		state.current_battle->giveInterruptChanceToUnits(state, {&state, id},
		                                                 agent->getReactionValue());
	}
	return true;
}

void BattleUnit::spendRemainingTU(GameState &state, bool allowInterrupt)
{
	agent->modified_stats.time_units = 0;
	if (allowInterrupt)
	{
		state.current_battle->giveInterruptChanceToUnits(state, {&state, id},
		                                                 agent->getReactionValue());
	}
}

int BattleUnit::getThrowCost() const { return initialTU * 18 / 100; }

int BattleUnit::getMedikitCost() const { return initialTU * 375 / 1000; }

int BattleUnit::getMotionScannerCost() const { return initialTU * 10 / 100; }

int BattleUnit::getTeleporterCost() const { return initialTU * 55 / 100; }

void BattleUnit::beginTurn(GameState &state)
{
	tilesMoved = 0;
	agent->modified_stats.restoreTU();
	initialTU = agent->modified_stats.time_units;
	if (!missions.empty() && missions.front()->type == BattleUnitMission::Type::AcquireTU)
	{
		missions.front()->allowContinue = true;
	}
}

int BattleUnit::getMaxHealth() const { return this->agent->current_stats.health; }

int BattleUnit::getHealth() const { return this->agent->modified_stats.health; }

int BattleUnit::getMaxShield() const
{
	int maxShield = 0;

	for (auto &e : this->agent->equipment)
	{
		if (e->type->type != AEquipmentType::Type::DisruptorShield)
			continue;
		maxShield += e->type->max_ammo;
	}

	return maxShield;
}

int BattleUnit::getShield() const
{
	int curShield = 0;

	for (auto &e : this->agent->equipment)
	{
		if (e->type->type != AEquipmentType::Type::DisruptorShield)
			continue;
		curShield += e->ammo;
	}

	return curShield;
}

bool BattleUnit::isDead() const { return getHealth() <= 0 || destroyed; }

bool BattleUnit::isUnconscious() const { return !isDead() && stunDamage >= getHealth(); }

bool BattleUnit::isConscious() const
{
	return !isDead() && !retreated && stunDamage < getHealth() &&
	       (current_body_state != BodyState::Downed || target_body_state != BodyState::Downed) &&
	       target_body_state != BodyState::Dead;
}

bool BattleUnit::isStatic() const
{
	return !falling && current_movement_state == MovementState::None;
}

bool BattleUnit::isBusy() const
{
	return !missions.empty() || isAttacking() ||
	       (getAIType() != AIType::Civilian && getAIType() != AIType::None &&
	        !visibleEnemies.empty());
}

bool BattleUnit::isAttacking() const { return weaponStatus != WeaponStatus::NotFiring; }

bool BattleUnit::isThrowing() const { return isDoing(BattleUnitMission::Type::ThrowItem); }

bool BattleUnit::isMoving() const { return isDoing(BattleUnitMission::Type::GotoLocation); }

bool BattleUnit::isDoing(BattleUnitMission::Type missionType) const
{
	bool found = false;
	for (auto &m : missions)
	{
		if (m->type == missionType)
		{
			found = true;
			break;
		}
	}
	return found;
}

BattleUnitType BattleUnit::getType() const
{
	if (isLarge())
	{
		if (canFly())
		{
			return BattleUnitType::LargeFlyer;
		}
		else
		{
			return BattleUnitType::LargeWalker;
		}
	}
	else
	{
		if (canFly())
		{
			return BattleUnitType::SmallFlyer;
		}
		else
		{
			return BattleUnitType::SmallWalker;
		}
	}
}

bool BattleUnit::isAIControlled(GameState &state) const
{
	return owner != state.current_battle->currentPlayer;
}

bool BattleUnit::isCloaked() const { return cloakTicksAccumulated >= CLOAK_TICKS_REQUIRED; }

AIType BattleUnit::getAIType() const
{
	switch (moraleState)
	{
		case MoraleState::Normal:
			return agent->type->aiType;
		case MoraleState::PanicFreeze:
			return AIType::PanicFreeze;
		case MoraleState::PanicRun:
			return AIType::PanicRun;
		case MoraleState::Berserk:
			return AIType::Berserk;
	}
	LogError("Unhandled morale state in getAIType()");
	return AIType::None;
}

bool BattleUnit::canFly() const
{
	return isConscious() && agent->isBodyStateAllowed(BodyState::Flying);
}

bool BattleUnit::canMove() const
{
	if (!isConscious() || agent->overEncumbred)
	{
		return false;
	}
	if (agent->isMovementStateAllowed(MovementState::Normal) ||
	    agent->isMovementStateAllowed(MovementState::Running))
	{
		return true;
	}
	return false;
}

bool BattleUnit::canProne(Vec3<int> pos, Vec2<int> fac) const
{
	if (isLarge())
	{
		LogError("Large unit attempting to go prone? WTF? Should large units ever acces this?");
		return false;
	}
	// Check if agent can go prone and stand in its current tile
	if (!agent->isBodyStateAllowed(BodyState::Prone) || !tileObject->getOwningTile()->getCanStand())
		return false;
	// Check if agent can put legs in the tile behind. Conditions
	// 1) Target tile provides standing ability
	// 2) Target tile height is not too big compared to current tile
	// 3) Target tile is passable
	// 4) Target tile has no unit occupying it (other than us)
	Vec3<int> legsPos = pos - Vec3<int>{fac.x, fac.y, 0};
	if ((legsPos.x >= 0) && (legsPos.x < tileObject->map.size.x) && (legsPos.y >= 0) &&
	    (legsPos.y < tileObject->map.size.y) && (legsPos.z >= 0) &&
	    (legsPos.z < tileObject->map.size.z))
	{
		auto bodyTile = tileObject->map.getTile(pos);
		auto legsTile = tileObject->map.getTile(legsPos);
		if (legsTile->canStand && bodyTile->canStand &&
		    std::abs(legsTile->height - bodyTile->height) <= 0.25f &&
		    legsTile->getPassable(false, agent->type->bodyType->height.at(BodyState::Prone)) &&
		    (legsPos == (Vec3<int>)position || !legsTile->getUnitIfPresent(true, true)))
		{
			return true;
		}
	}
	return false;
}

bool BattleUnit::canKneel() const
{
	if (!agent->isBodyStateAllowed(BodyState::Kneeling) ||
	    !tileObject->getOwningTile()->getCanStand(isLarge()))
		return false;
	return true;
}

void BattleUnit::addFatalWound(BodyPart fatalWoundPart) { fatalWounds[fatalWoundPart]++; }

void BattleUnit::applyDamageDirect(GameState &state, int damage, bool generateFatalWounds,
                                   BodyPart fatalWoundPart, int stunPower,
                                   StateRef<BattleUnit> attacker)
{
	if (isDead())
	{
		return;
	}
	if (generateFatalWounds && agent->type->immuneToFatalWounds)
	{
		generateFatalWounds = false;
	}

	bool wasConscious = isConscious();
	bool fatal = false;

	// Deal stun damage
	if (stunPower > 0)
	{
		stunDamage += clamp(damage, 0, std::max(0, stunPower - stunDamage));
	}
	// Deal health damage
	else
	{
		bool lessThanOneThird = agent->modified_stats.health * 3 / agent->current_stats.health == 0;
		agent->modified_stats.health -= damage;
		agent->modified_stats.loseMorale(damage * 50 * (15 - agent->modified_stats.bravery / 10) /
		                                 agent->current_stats.health / 100);
		sendAgentEvent(state,
		               (agent->modified_stats.health * 3 / agent->current_stats.health == 0) &&
		                       !lessThanOneThird
		                   ? GameEventType::AgentBadlyInjured
		                   : GameEventType::AgentInjured,
		               true);
	}

	// Generate fatal wounds
	if (generateFatalWounds && damage > agent->current_stats.health / 8 &&
	    randBoundsExclusive(state.rng, 0, 100) < 100 * damage / agent->current_stats.health)
	{
		addFatalWound(fatalWoundPart);
		fatal = true;
		sendAgentEvent(state, GameEventType::AgentCriticallyWounded, true);
	}

	// Die or go unconscious
	if (isDead())
	{
		die(state, attacker);
		return;
	}
	else if (!isConscious() && wasConscious)
	{
		fallUnconscious(state);
	}

	if (wasConscious)
	{
		// Emit sound fatal wound
		if (fatal)
		{
			if (agent->type->fatalWoundSfx.find(agent->gender) !=
			        agent->type->fatalWoundSfx.end() &&
			    !agent->type->fatalWoundSfx.at(agent->gender).empty())
			{
				fw().soundBackend->playSample(
				    listRandomiser(state.rng, agent->type->fatalWoundSfx.at(agent->gender)),
				    position);
			}
		}
		// Emit sound wound (unless dealing damage from a fatal wound)
		else if (stunPower == 0 && generateFatalWounds)
		{
			if (agent->type->damageSfx.find(agent->gender) != agent->type->damageSfx.end() &&
			    !agent->type->damageSfx.at(agent->gender).empty())
			{
				fw().soundBackend->playSample(
				    listRandomiser(state.rng, agent->type->damageSfx.at(agent->gender)), position);
			}
		}
	}

	return;
}

bool BattleUnit::applyDamage(GameState &state, int power, StateRef<DamageType> damageType,
                             BodyPart bodyPart, DamageSource source, StateRef<BattleUnit> attacker)
{
	if (damageType->doesImpactDamage())
	{
		fw().soundBackend->playSample(listRandomiser(state.rng, *genericHitSounds), position);
	}

	// Calculate damage
	int damage = 0;
	bool USER_OPTION_UFO_DAMAGE_MODEL = false;
	if (damageType->effectType == DamageType::EffectType::Smoke) // smoke deals 1-3 stun damage
	{
		power = 2;
		damage = randDamage050150(state.rng, power);
	}
	else if (damageType->effectType == DamageType::EffectType::Fire)
	{
		switch (source)
		{
			case DamageSource::Impact:
			{
				static const std::list<int> damageDistribution = {0, 5, 6, 7, 8, 9, 10};
				damage = listRandomiser(state.rng, damageDistribution);
				break;
			}
			case DamageSource::Hazard:
				damage = randBoundsInclusive(state.rng, 1, 12);
				break;
			case DamageSource::Debuff:
				damage = randBoundsInclusive(state.rng, 5, 10);
				break;
		}
	}
	else if (damageType->explosive) // explosive deals 50-150% damage
	{
		damage = randDamage050150(state.rng, power);
	}
	else if (USER_OPTION_UFO_DAMAGE_MODEL)
	{
		damage = randDamage000200(state.rng, power);
	}
	else
	{
		damage = randDamage050150(state.rng, power);
	}

	// Hit shield if present
	if (!damageType->ignore_shield)
	{
		auto shield = agent->getFirstShield();
		if (shield)
		{
			damage = damageType->dealDamage(damage, shield->type->damage_modifier);
			shield->ammo -= damage;
			// Shield destroyed
			if (shield->ammo <= 0)
			{
				agent->removeEquipment(shield);
			}
			state.current_battle->placeDoodad(shield->type->shield_graphic,
			                                  tileObject->getCenter());
			return true;
		}
	}

	// Apply enzyme if penetrated shields
	if (damageType->effectType == DamageType::EffectType::Enzyme)
	{
		enzymeDebuffIntensity += power * 2;
		enzymeDebuffTicksAccumulated = 0;
		applyEnzymeEffect(state);
	}

	// Find out armor type
	auto armor = agent->getArmor(bodyPart);
	int armorValue = 0;
	StateRef<DamageModifier> damageModifier;
	if (armor)
	{
		armorValue = armor->armor;
		damageModifier = armor->type->damage_modifier;
	}
	else
	{
		armorValue = agent->type->armor.at(bodyPart);
		damageModifier = agent->type->damage_modifier;
	}

	// Catch on fire
	if (damageType->effectType == DamageType::EffectType::Fire)
	{
		bool catchOnFire = false;
		switch (source)
		{
			case DamageSource::Impact:
				catchOnFire = damage > 0;
				break;
			case DamageSource::Hazard:
				catchOnFire = randBoundsExclusive(state.rng, 0, 100) <
				              damageType->dealDamage(40, damageModifier);
				break;
			case DamageSource::Debuff:
				break;
		}
		if (catchOnFire)
		{
			fireDebuffTicksRemaining =
			    (unsigned int)damageType->dealDamage(5 * TICKS_PER_TURN, damageModifier);
			fireDebuffTicksAccumulated = 0;
		}
	}
	// Smoke ignores armor value but does not ignore damage modifier
	damage = damageType->dealDamage(damage, damageModifier) -
	         (damageType->ignoresArmorValue() ? 0 : armorValue);

	// No damage
	if (damage <= 0)
	{
		return false;
	}

	// Smoke, fire and stun damage does not damage armor
	if (damageType->dealsArmorDamage() && armor)
	{
		// Armor damage
		int armorDamage = damage / 10 + 1;
		armor->armor -= armorDamage;
		// Armor destroyed
		if (armor->armor <= 0)
		{
			agent->removeEquipment(armor);
		}
	}

	// Apply damage according to type
	if (damageType->explosive && damageType->effectType == DamageType::EffectType::None)
	{
		// Deal 1/8 of explosive damage as stun
		int stunDamage = damage / 8;
		applyDamageDirect(state, stunDamage, false, bodyPart, power, attacker);
		damage -= stunDamage;
	}
	applyDamageDirect(state, damage, damageType->dealsFatalWounds(), bodyPart,
	                  damageType->dealsStunDamage() ? power : 0, attacker);

	return false;
}

BodyPart BattleUnit::determineBodyPartHit(StateRef<DamageType> damageType, Vec3<float> cposition,
                                          Vec3<float> direction)
{
	BodyPart bodyPartHit = BodyPart::Body;

	// FIXME: Ensure body part determination is correct
	// Assume top 25% is head, lower 25% is legs, and middle 50% is body/left/right
	float altitude = (cposition.z - position.z) * 40.0f / (float)getCurrentHeight();
	if (damageType->alwaysImpactsHead()) // gas deals damage to the head
	{
		bodyPartHit = BodyPart::Helmet;
	}
	else if (altitude > 0.75f)
	{
		bodyPartHit = BodyPart::Helmet;
	}
	else if (altitude < 0.25f)
	{
		bodyPartHit = BodyPart::Legs;
	}
	else
	{
		auto unitDir = glm::normalize(Vec3<float>{facing.x, facing.y, 0.0f});
		auto projectileDir = glm::normalize(Vec3<float>{direction.x, direction.y, 0.0f});
		auto cross = glm::cross(unitDir, projectileDir);
		int angle =
		    (int)((cross.z >= 0 ? -1 : 1) * glm::angle(unitDir, -projectileDir) / M_PI * 180.0f);
		if (angle > 45 && angle < 135)
		{
			bodyPartHit = BodyPart::RightArm;
		}
		else if (angle < -45 && angle > -135)
		{
			bodyPartHit = BodyPart::LeftArm;
		}
	}
	return bodyPartHit;
}

bool BattleUnit::handleCollision(GameState &state, Collision &c)
{
	std::ignore = state;

	// Corpses do not handle collision
	if (isDead())
		return false;

	if (!this->tileObject)
	{
		LogError("It's possible multiple projectiles hit the same tile in the same tick (?)");
		return false;
	}

	auto projectile = c.projectile.get();
	if (projectile)
	{
		auto partHit =
		    determineBodyPartHit(projectile->damageType, c.position, projectile->getVelocity());
		// If hit in helmet with brainsucker attached -> hit brainsucker instead
		if (brainSucker && partHit == BodyPart::Helmet)
		{
			brainSucker->handleCollision(state, c);
			return false;
		}
		else
		{
			state.current_battle->giveInterruptChanceToUnit(
			    state, {&state, id}, {&state, id},
			    projectile->firerUnit->agent->getReactionValue());
			notifyHit(-projectile->getVelocity());
			if (projectile->firerUnit)
			{
				projectile->firerUnit->experiencePoints.accuracy++;
			}
			return applyDamage(state, projectile->damage, projectile->damageType, partHit,
			                   DamageSource::Impact, projectile->firerUnit);
		}
	}
	return false;
}

void BattleUnit::updateStateAndStats(GameState &state, unsigned int ticks)
{
	bool realTime = state.current_battle->mode == Battle::Mode::RealTime;

	if (isDead())
	{
		return;
	}

	auto e1 = agent->getFirstItemInSlot(AEquipmentSlotType::LeftHand);
	auto e2 = agent->getFirstItemInSlot(AEquipmentSlotType::RightHand);

	// Cloak
	if (isConscious())
	{
		if (cloakTicksAccumulated < CLOAK_TICKS_REQUIRED)
		{
			cloakTicksAccumulated += ticks;
		}
		if ((!e1 || e1->type->type != AEquipmentType::Type::CloakingField) &&
		    (!e2 || e2->type->type != AEquipmentType::Type::CloakingField))
		{
			cloakTicksAccumulated = 0;
		}
	}

	// Morale (units under mind control cannot have low morale event)
	if ((realTime || owner == state.current_battle->currentActiveOrganisation) && isConscious() &&
	    owner == agent->owner)
	{
		if (moraleStateTicksRemaining > 0)
		{
			if (moraleStateTicksRemaining > ticks)
			{
				moraleStateTicksRemaining -= ticks;
			}
			else
			{
				// It seems in Apoc unit keeps panicking until reaches positive morale
				if (agent->modified_stats.morale >= 50)
				{
					moraleStateTicksRemaining = 0;
					moraleState = MoraleState::Normal;
					sendAgentEvent(state, GameEventType::AgentPanicOver, true);
					stopAttacking();
					cancelMissions(state, true);
					aiList.reset(state, *this);
				}
				else
				{
					moraleStateTicksRemaining += TICKS_PER_LOWMORALE_STATE;
					moraleStateTicksRemaining -= ticks;
					agent->modified_stats.morale += 15;
				}
			}
		}
		else
		{
			moraleTicksAccumulated += ticks;
			while (moraleTicksAccumulated >= LOWMORALE_CHECK_INTERVAL)
			{
				moraleTicksAccumulated -= LOWMORALE_CHECK_INTERVAL;

				if (randBoundsExclusive(state.rng, 0, 100) >=
				    100 - 2 * agent->modified_stats.morale)
				{
					experiencePoints.bravery++;
				}
				else
				{
					moraleStateTicksRemaining = TICKS_PER_LOWMORALE_STATE;
					moraleState = (MoraleState)(randBoundsInclusive(state.rng, 1, 3));
					agent->modified_stats.morale += 15;
					stopAttacking();
					cancelMissions(state);
					aiList.reset(state, *this);
					// Notify
					switch (moraleState)
					{
						case MoraleState::PanicFreeze:
							sendAgentEvent(state, GameEventType::AgentFrozen, true);
							break;
						case MoraleState::PanicRun:
							sendAgentEvent(state, GameEventType::AgentPanicked, true);
							break;
						case MoraleState::Berserk:
							sendAgentEvent(state, GameEventType::AgentBerserk, true);
							break;
						default:
							break;
					}
					// Have a chance to drop items in hand
					if (moraleState != MoraleState::Berserk)
					{
						if (randBool(state.rng))
						{
							if (e1)
							{
								addMission(state, BattleUnitMission::dropItem(*this, e1));
							}
							if (e2)
							{
								addMission(state, BattleUnitMission::dropItem(*this, e2));
							}
						}
					}
				}
			}
		}
	}

	// Ensure still have item if healing
	if (isHealing)
	{
		isHealing = false;
		if (e1 && e1->type->type == AEquipmentType::Type::MediKit)
		{
			isHealing = true;
		}
		else if (e2 && e2->type->type == AEquipmentType::Type::MediKit)
		{
			isHealing = true;
		}
	}

	// Fatal wounds / healing
	if (isFatallyWounded() && !isDead())
	{
		bool unconscious = isUnconscious();
		woundTicksAccumulated += ticks;
		while (woundTicksAccumulated >= TICKS_PER_WOUND_EFFECT)
		{
			woundTicksAccumulated -= TICKS_PER_WOUND_EFFECT;
			for (auto &w : fatalWounds)
			{
				if (w.second > 0)
				{
					applyDamageDirect(state, w.second, false, BodyPart::Body, 0);
					if (isHealing && healingBodyPart == w.first)
					{
						w.second--;
						// healing fatal wound heals 5hp, as well as 1hp we just dealt in damage
						agent->modified_stats.health += 6;
						agent->modified_stats.health =
						    std::min(agent->modified_stats.health, agent->current_stats.health);
					}
				}
			}
		}
		// If fully healed the body part
		if (isHealing && fatalWounds[healingBodyPart] == 0)
		{
			isHealing = false;
		}
		// If died or went unconscious
		if (isDead())
		{
			die(state, nullptr, true, true);
		}
		if (!unconscious && isUnconscious())
		{
			fallUnconscious(state);
		}
	} // End of Fatal Wounds and Healing

	// Process enzyme
	if (enzymeDebuffIntensity > 0)
	{
		enzymeDebuffTicksAccumulated += ticks;
		while (enzymeDebuffTicksAccumulated >= TICKS_PER_ENZYME_EFFECT && enzymeDebuffIntensity > 0)
		{
			enzymeDebuffTicksAccumulated -= TICKS_PER_ENZYME_EFFECT;

			applyEnzymeEffect(state);
		}
	}

	// Process fire
	if (fireDebuffTicksRemaining > 0)
	{
		fireDebuffTicksAccumulated += ticks;
		while (fireDebuffTicksAccumulated >= TICKS_PER_FIRE_EFFECT && fireDebuffTicksRemaining > 0)
		{
			fireDebuffTicksAccumulated -= TICKS_PER_FIRE_EFFECT;

			// Damage (power is irrelevant here)

			applyDamage(state, 1, {&state, "DAMAGETYPE_INCENDIARY"}, BodyPart::Body,
			            DamageSource::Debuff);

			// Finally, reduce debuff

			fireDebuffTicksRemaining -= TICKS_PER_FIRE_EFFECT;
		}
	}
}

void BattleUnit::updateRegen(GameState &state, unsigned int ticks)
{
	bool realTime = state.current_battle->mode == Battle::Mode::RealTime;

	regenTicksAccumulated += ticks;
	while (regenTicksAccumulated >= TICKS_PER_SECOND)
	{
		regenTicksAccumulated -= TICKS_PER_SECOND;
		// Stun removal
		if (stunDamage > 0)
		{
			stunDamage--;
		}
		if (!isConscious() && !isUnconscious())
		{
			tryToRiseUp(state);
		}
		// Psi regen
		if (agent->modified_stats.psi_energy < agent->current_stats.psi_energy)
		{
			agent->modified_stats.psi_energy++;
		}
		// Sta regen RT
		if (realTime)
		{
			if (agent->modified_stats.stamina < agent->current_stats.stamina)
			{
				agent->modified_stats.stamina += 5;
			}
		}
	}
	// Sta regen TB
	if (!realTime)
	{
		int staRegen = agent->current_stats.stamina >= 1920
		                   ? 60
		                   : (agent->current_stats.stamina >= 1280 ? 40 : 20);
		int tuLeft = 100 * agent->modified_stats.time_units / agent->current_stats.time_units;
		staRegen = tuLeft < 9 ? 0 : (tuLeft < 18 ? staRegen / 2 : staRegen);

		for (int i = 0; i < staRegen; i++)
		{
			if (agent->modified_stats.stamina < agent->current_stats.stamina)
			{
				agent->modified_stats.stamina++;
			}
		}
	}
}

void BattleUnit::updateEvents(GameState &state)
{
	// Try giving way if asked to
	// FIXME: Ensure we're not in a firefight before giving way!
	if (giveWayRequestData.size() > 0)
	{
		if (!missions.empty() || !isConscious())
		{
			giveWayRequestData.clear();
		}
		else
		{
			// If we're given a giveWay request 0, 0 it means we're asked to kneel temporarily
			if (giveWayRequestData.size() == 1 && giveWayRequestData.front().x == 0 &&
			    giveWayRequestData.front().y == 0 &&
			    canAfford(state, BattleUnitMission::getBodyStateChangeCost(*this, target_body_state,
			                                                               BodyState::Kneeling)))
			{
				// Give way
				setMission(state, BattleUnitMission::changeStance(*this, BodyState::Kneeling));
				// Give time for that unit to pass
				addMission(state, BattleUnitMission::snooze(*this, TICKS_PER_SECOND), true);
			}
			else
			{
				auto from = tileObject->getOwningTile();
				auto helper = BattleUnitTileHelper{tileObject->map, *this};
				for (auto &newHeading : giveWayRequestData)
				{
					for (int z = -1; z <= 1; z++)
					{
						if (z < 0 || z >= tileObject->map.size.z)
						{
							continue;
						}
						// Try the new heading
						Vec3<int> pos = {position.x + newHeading.x, position.y + newHeading.y,
						                 position.z + z};
						auto to = tileObject->map.getTile(pos);
						// Check if heading on our level is acceptable
						bool acceptable =
						    helper.canEnterTile(from, to) && helper.canEnterTile(to, from);
						// If not, check if we can go down one tile
						if (!acceptable && pos.z - 1 >= 0)
						{
							pos -= Vec3<int>{0, 0, 1};
							to = tileObject->map.getTile(pos);
							acceptable =
							    helper.canEnterTile(from, to) && helper.canEnterTile(to, from);
						}
						// If not, check if we can go up one tile
						if (!acceptable && pos.z + 2 < tileObject->map.size.z)
						{
							pos += Vec3<int>{0, 0, 2};
							to = tileObject->map.getTile(pos);
							acceptable =
							    helper.canEnterTile(from, to) && helper.canEnterTile(to, from);
						}
						if (acceptable)
						{
							// 01: Give way (move 1 tile away)
							setMission(state, BattleUnitMission::gotoLocation(*this, pos, 0));
							// 02: Turn to previous facing
							addMission(state, BattleUnitMission::turn(*this, facing), true);
							// 03: Give time for that unit to pass
							addMission(state, BattleUnitMission::snooze(*this, 60), true);
							// 04: Return to our position after we're done
							addMission(state, BattleUnitMission::gotoLocation(*this, position, 0),
							           true);
							// 05: Turn to previous facing
							addMission(state, BattleUnitMission::turn(*this, facing), true);
						}
						if (!missions.empty())
						{
							break;
						}
					}
					if (!missions.empty())
					{
						break;
					}
				}
			}
			giveWayRequestData.clear();
		}
	}

	// Process spotting an enemy
	if (!visibleEnemies.empty())
	{
		// our target has a priority over others if enemy
		auto lastSeenEnemyPosition =
		    ((targetUnit &&
		      state.current_battle->visibleEnemies[owner].find(targetUnit) != visibleEnemies.end())
		         ? targetUnit->position
		         : (*visibleEnemies.begin())->position) -
		    position;

		aiList.notifyEnemySpotted(lastSeenEnemyPosition);
	}
}

void BattleUnit::updateIdling(GameState &state)
{
	bool realTime = state.current_battle->mode == Battle::Mode::RealTime;

	// Idling check
	if (missions.empty() && isConscious())
	{
		// Sanity checks
		if (goalFacing != facing)
		{
			LogError("Unit turning without a mission, wtf?");
		}
		if (target_body_state != current_body_state)
		{
			LogError("Unit changing body state without a mission, wtf?");
		}

		// Reach goal before everything else
		if (!atGoal)
		{
			// The only way unit can suddenly become not at goal when idling is if either
			// map part died under him, or dirt fell from above on him
			// Either way, moving to goal is not the correct way to solve this
			startFalling(state);
		}
		else if (realTime || (state.current_battle->interruptQueue.empty() &&
		                      (owner == state.current_battle->currentActiveOrganisation ||
		                       state.current_battle->interruptUnits.find({&state, id}) !=
		                           state.current_battle->interruptUnits.end())))
		{
			// Kneel if not kneeling and should kneel
			if (kneeling_mode == KneelingMode::Kneeling &&
			    current_body_state != BodyState::Kneeling && canKneel() &&
			    canAfford(state, BattleUnitMission::getBodyStateChangeCost(*this, target_body_state,
			                                                               BodyState::Kneeling),
			              true))
			{
				setMission(state, BattleUnitMission::changeStance(*this, BodyState::Kneeling));
			}
			// Go prone if not prone and should stay prone
			else if (movement_mode == MovementMode::Prone &&
			         current_body_state != BodyState::Prone &&
			         kneeling_mode != KneelingMode::Kneeling && canProne(position, facing) &&
			         canAfford(state, BattleUnitMission::getBodyStateChangeCost(
			                              *this, target_body_state, BodyState::Prone)))
			{
				setMission(state, BattleUnitMission::changeStance(*this, BodyState::Prone));
			}
			// Stand up if not standing up and should stand up
			else if ((movement_mode == MovementMode::Walking ||
			          movement_mode == MovementMode::Running) &&
			         kneeling_mode != KneelingMode::Kneeling &&
			         current_body_state != BodyState::Standing &&
			         current_body_state != BodyState::Flying)
			{
				if (agent->isBodyStateAllowed(BodyState::Standing))
				{
					if (canAfford(state, BattleUnitMission::getBodyStateChangeCost(
					                         *this, target_body_state, BodyState::Standing)))
					{
						setMission(state,
						           BattleUnitMission::changeStance(*this, BodyState::Standing));
					}
				}
				else if (agent->isBodyStateAllowed(BodyState::Flying))
				{
					if (canAfford(state, BattleUnitMission::getBodyStateChangeCost(
					                         *this, target_body_state, BodyState::Flying)))
					{
						setMission(state,
						           BattleUnitMission::changeStance(*this, BodyState::Flying));
					}
				}
				else
				{
					LogError("Hmm? Agent ordered to move walking without a standing/flying valid "
					         "body state?");
				}
			}
			// Stop flying if we can stand
			else if (current_body_state == BodyState::Flying &&
			         tileObject->getOwningTile()->getCanStand(isLarge()) &&
			         agent->isBodyStateAllowed(BodyState::Standing) &&
			         canAfford(state, BattleUnitMission::getBodyStateChangeCost(
			                              *this, target_body_state, BodyState::Standing)))
			{
				setMission(state, BattleUnitMission::changeStance(*this, BodyState::Standing));
			}
			// Stop being prone if legs are no longer supported and we haven't taken a mission yet
			if (current_body_state == BodyState::Prone && missions.empty() &&
			    agent->isBodyStateAllowed(BodyState::Kneeling))
			{
				bool hasSupport = true;
				for (auto &t : tileObject->occupiedTiles)
				{
					if (!tileObject->map.getTile(t)->getCanStand())
					{
						hasSupport = false;
						break;
					}
				}
				if (!hasSupport &&
				    canAfford(state, BattleUnitMission::getBodyStateChangeCost(
				                         *this, target_body_state, BodyState::Kneeling)))
				{
					setMission(state, BattleUnitMission::changeStance(*this, BodyState::Kneeling));
				}
			}
		}
	} // End of Idling Check
}

void BattleUnit::updateCheckBeginFalling(GameState &state)
{
	if (retreated)
	{
		return;
	}
	if (current_movement_state == MovementState::Brainsuck)
	{
		return;
	}
	// Begin falling or changing stance to flying if appropriate
	if (!falling)
	{
		// Check if should fall or start flying
		if (!canFly() || current_body_state != BodyState::Flying)
		{
			bool hasSupport = false;
			bool fullySupported = true;
			if (tileObject->getOwningTile()->getCanStand(isLarge()))
			{
				hasSupport = true;
			}
			else
			{
				fullySupported = false;
			}
			if (!atGoal)
			{
				if (tileObject->map.getTile(goalPosition)->getCanStand(isLarge()))
				{
					hasSupport = true;
				}
				else
				{
					fullySupported = false;
				}
			}
			// If not flying and has no support - fall!
			if (!hasSupport && !canFly())
			{
				startFalling(state);
			}
			// If flying and not supported both on current and goal locations - start flying
			// Note: Throwing units can "hover" in standing body state
			if (!fullySupported && canFly() &&
			    (missions.empty() || missions.front()->type != BattleUnitMission::Type::ThrowItem))
			{
				if (current_body_state == target_body_state)
				{
					setBodyState(state, BodyState::Flying);
					if (!missions.empty())
					{
						missions.front()->targetBodyState = current_body_state;
					}
				}
			}
		}
	}
}

void BattleUnit::updateBody(GameState &state, unsigned int &bodyTicksRemaining)
{
	if (retreated)
	{
		return;
	}
	if (bodyTicksRemaining > 0)
	{
		if (body_animation_ticks_remaining > bodyTicksRemaining)
		{
			body_animation_ticks_remaining -= bodyTicksRemaining;
			bodyTicksRemaining = 0;
		}
		else
		{
			if (body_animation_ticks_remaining > 0)
			{
				bodyTicksRemaining -= body_animation_ticks_remaining;
				setBodyState(state, target_body_state);
			}
			// Pop finished missions if present
			if (popFinishedMissions(state))
			{
				return;
			}
			// Try to get new body state change
			// If hand state is changing, we can only interrupt "begin aiming"
			// Also, we cannot interrupt firing animation
			if (firing_animation_ticks_remaining == 0 &&
			    (hand_animation_ticks_remaining == 0 || target_hand_state == HandState::Aiming))
			{
				BodyState nextState = BodyState::Downed;
				if (getNextBodyState(state, nextState))
				{
					beginBodyStateChange(state, nextState);
				}
			}
		}
	}
}

void BattleUnit::updateMovementFalling(GameState &state, unsigned int &moveTicksRemaining, bool &)
{
	// Falling consumes remaining move ticks
	auto fallTicksRemaining = moveTicksRemaining / (agent->modified_stats.getMovementSpeed() *
	                                                BASE_MOVETICKS_CONSUMPTION_RATE);
	moveTicksRemaining = 0;

	if (collisionIgnoredTicks > 0)
	{
		if (collisionIgnoredTicks > fallTicksRemaining)
		{
			collisionIgnoredTicks -= fallTicksRemaining;
		}
		else
		{
			collisionIgnoredTicks = 0;
		}
	}

	auto previousPosition = position;
	auto newPosition = position;

	while (fallTicksRemaining-- > 0)
	{
		velocity.z -= FALLING_ACCELERATION_UNIT;
		newPosition += this->velocity / (float)TICK_SCALE / VELOCITY_SCALE_BATTLE;
	}

	// Check if new position is valid
	bool collision = false;
	auto c = (collisionIgnoredTicks > 0 || isConscious())
	             ? Collision()
	             : tileObject->map.findCollision(previousPosition, newPosition, {}, tileObject);
	if (c)
	{
		collision = true;
		// If colliding with anything but ground, bounce back once
		switch (c.obj->getType())
		{
			case TileObject::Type::Unit:
			case TileObject::Type::LeftWall:
			case TileObject::Type::RightWall:
			case TileObject::Type::Feature:
				if (!bounced)
				{
					if (velocity.x != 0.0f || velocity.y != 0.0f)
					{
						// If bounced do not try to find support this time
						collision = false;
						bounced = true;
						newPosition = previousPosition;
						velocity.x = -velocity.x / 4;
						velocity.y = -velocity.y / 4;
						velocity.z = std::abs(velocity.z / 4);
					}
					else
					{
						bounced = true;
					}
					break;
				}
			// Intentional fall-through
			case TileObject::Type::Ground:
				// Let item fall so that it can collide with scenery or ground if falling on top of
				// it
				newPosition = {previousPosition.x, previousPosition.y,
				               std::min(newPosition.z, previousPosition.z)};
				break;
			default:
				LogError("What the hell is this unit colliding with? Type is %d",
				         (int)c.obj->getType());
				break;
		}
	}

	// Fell into a unit
	if (isConscious())
	{
		auto presentUnit =
		    tileObject->map.getTile(newPosition)->getUnitIfPresent(true, true, false, tileObject);
		if (presentUnit)
		{
			if (agent->type->id == "AGENTTYPE_BRAINSUCKER")
			{
				auto unit = presentUnit->getUnit();
				if (position.z < unit->getMuzzleLocation().z)
				{
					StateRef<DamageType> brainsucker = {&state, "DAMAGETYPE_BRAINSUCKER"};
					if (!unit->brainSucker &&
					    brainsucker->dealDamage(100, unit->agent->type->damage_modifier) == 0)
					{
						applyDamageDirect(state, 9001, false, BodyPart::Body,
						                  agent->current_stats.health + TICKS_PER_TURN);
					}
					else
					{
						int facingDelta = BattleUnitMission::getFacingDelta(facing, unit->facing);
						cancelMissions(state, true);
						spendRemainingTU(state, true);
						setMission(state, BattleUnitMission::brainsuck(*this, {&state, unit->id},
						                                               facingDelta));
					}
				}
			}
			else
			{
				applyDamageDirect(state, 9001, false, BodyPart::Body,
				                  agent->current_stats.health * 3 / 2);
			}
		}
	}

	// If moved but did not find support - check if within level bounds and set position
	if (newPosition != previousPosition)
	{
		auto mapSize = this->tileObject->map.size;

		// Collision with ceiling
		if (newPosition.z >= mapSize.z)
		{
			collision = true;
			newPosition.z = mapSize.z - 0.01f;
			velocity = {0.0f, 0.0f, 0.0f};
		}
		// Collision with map edge
		if (newPosition.x < 0 || newPosition.y < 0 || newPosition.y >= mapSize.y ||
		    newPosition.x >= mapSize.x || newPosition.y >= mapSize.y)
		{
			collision = true;
			velocity.x = -velocity.x / 4;
			velocity.y = -velocity.y / 4;
			velocity.z = 0;
			newPosition = previousPosition;
		}
		// Fell below 0???
		if (newPosition.z < 0)
		{
			LogError("Unit at %f %f fell off the end of the world!?", newPosition.x, newPosition.y);
			die(state, nullptr, false);
			destroyed = true;
			return;
		}
		// Jump goal reached
		if (launched)
		{
			auto newGoalDist = newPosition - launchGoal;
			auto prevGoalDist = previousPosition - launchGoal;
			newGoalDist.z = 0.0f;
			prevGoalDist.z = 0.0f;
			if (glm::length(newGoalDist) > glm::length(prevGoalDist))
			{
				LogWarning("newPos %s prevPos %s goal %s newlen %f prevlen %f", newPosition,
				           previousPosition, launchGoal, glm::length(newGoalDist),
				           glm::length(prevGoalDist));
				float extraVelocity = sqrt(velocity.x * velocity.x + velocity.y * velocity.y);
				velocity.x = 0.0f;
				velocity.y = 0.0f;
				velocity.z -= extraVelocity / 2.0f / (float)VELOCITY_SCALE_BATTLE.x *
				              (float)VELOCITY_SCALE_BATTLE.z;
				launched = false;
			}
		}
		bool movedTiles = (Vec3<int>)position != (Vec3<int>)newPosition;
		setPosition(state, newPosition, movedTiles);
		triggerProximity(state);
	}

	// Falling units can always turn
	goalPosition = position;
	atGoal = true;

	// Check if reached ground
	if (collisionIgnoredTicks == 0)
	{
		auto restingPosition = tileObject->getOwningTile()->getRestingPosition(isLarge());
		if (position.z < restingPosition.z)
		{
			// Stopped falling
			falling = false;
			bounced = false;
			launched = false;
			collisionIgnoredTicks = 0;
			if (!isConscious())
			{
				// Bodies drop to the exact spot they fell upon
				setPosition(state, {position.x, position.y, restingPosition.z}, true);
			}
			else
			{
				// Conscious units drop to resting position
				setPosition(state, restingPosition, true);
			}
			resetGoal();
			// FIXME: Deal fall damage before nullifying this
			// FIXME: Play falling sound
			velocity = {0.0f, 0.0f, 0.0f};
		}
	}
	return;
}

void BattleUnit::updateMovementNormal(GameState &state, unsigned int &moveTicksRemaining,
                                      bool &wasUsingLift)
{
	// We are moving and not falling
	if (current_movement_state != MovementState::None)
	{
		unsigned int speedModifier = 100;
		if (current_body_state == BodyState::Flying)
		{
			speedModifier = std::max((unsigned)1, flyingSpeedModifier);
		}
		Vec3<float> vectorToGoal = goalPosition - getPosition();
		unsigned int distanceToGoal = (unsigned)ceilf(
		    glm::length(vectorToGoal * VELOCITY_SCALE_BATTLE * (float)TICKS_PER_UNIT_TRAVELLED));
		unsigned int moveTicksConsumeRate = BASE_MOVETICKS_CONSUMPTION_RATE;
		if (target_body_state == BodyState::Jumping)
		{
			// Bring all jumpers to constant speed so that we can align leg animation with the edge
			moveTicksConsumeRate =
			    agent->modified_stats.getMovementSpeed() * BASE_MOVETICKS_CONSUMPTION_RATE / 15;
		}
		else if (current_movement_state == MovementState::Running)
		{
			moveTicksConsumeRate = BASE_MOVETICKS_CONSUMPTION_RATE / 2;
		}
		else if (current_body_state == BodyState::Prone)
		{
			moveTicksConsumeRate = BASE_MOVETICKS_CONSUMPTION_RATE * 3 / 2;
		}

		// Quick check, if moving strictly vertical then using lift
		if (distanceToGoal > 0 && current_body_state != BodyState::Flying &&
		    current_movement_state != MovementState::Brainsuck && vectorToGoal.x == 0 &&
		    vectorToGoal.y == 0 && tileObject->getOwningTile()->hasLift)
		{
			// FIXME: Actually read set option
			bool USER_OPTION_GRAVLIFT_SOUNDS = true;
			if (USER_OPTION_GRAVLIFT_SOUNDS && !wasUsingLift)
			{
				fw().soundBackend->playSample(agent->type->gravLiftSfx, getPosition(), 0.25f);
			}
			usingLift = true;
			movement_ticks_passed = 0;
		}
		unsigned int movementTicksAccumulated = 0;
		if (distanceToGoal * moveTicksConsumeRate * 100 / speedModifier > moveTicksRemaining)
		{
			if (flyingSpeedModifier != 100)
			{
				flyingSpeedModifier = std::min((unsigned)100,
				                               flyingSpeedModifier +
				                                   moveTicksRemaining / moveTicksConsumeRate /
				                                       FLYING_ACCELERATION_DIVISOR);
			}
			movementTicksAccumulated = moveTicksRemaining / moveTicksConsumeRate;
			auto dir = glm::normalize(vectorToGoal);
			Vec3<float> newPosition = (float)(moveTicksRemaining / moveTicksConsumeRate) *
			                          (float)(speedModifier / 100) * dir;
			newPosition /= VELOCITY_SCALE_BATTLE;
			newPosition /= (float)TICKS_PER_UNIT_TRAVELLED;
			newPosition += getPosition();
			setPosition(state, newPosition);
			triggerProximity(state);
			moveTicksRemaining = moveTicksRemaining % moveTicksConsumeRate;
			atGoal = false;
		}
		else
		{
			if (distanceToGoal > 0)
			{
				movementTicksAccumulated = distanceToGoal;
				if (flyingSpeedModifier != 100)
				{
					flyingSpeedModifier = std::min(
					    (unsigned)100,
					    flyingSpeedModifier + distanceToGoal / FLYING_ACCELERATION_DIVISOR);
				}
				moveTicksRemaining -= distanceToGoal * moveTicksConsumeRate;
				setPosition(state, goalPosition, true);
				triggerProximity(state);
				goalPosition = position;
			}
			if (getNewGoal(state))
			{
				return;
			}
		}

		// Scale ticks so that animations look proper on isometric sceen
		// facing down or up on screen
		if (facing.x == facing.y)
		{
			movement_ticks_passed += movementTicksAccumulated * 100 / 150;
		}
		// facing left or right on screen
		else if (facing.x == -facing.y)
		{
			movement_ticks_passed += movementTicksAccumulated * 141 / 150;
		}
		else
		{
			movement_ticks_passed += movementTicksAccumulated;
		}
		// Footsteps sound
		if (shouldPlaySoundNow() && current_body_state != BodyState::Flying &&
		    current_movement_state != MovementState::Brainsuck)
		{
			if (agent->type->walkSfx.size() > 0)
			{
				fw().soundBackend->playSample(
				    agent->type->walkSfx[getWalkSoundIndex() % agent->type->walkSfx.size()],
				    getPosition());
			}
			else
			{
				auto t = tileObject->getOwningTile();
				if (t->walkSfx && t->walkSfx->size() > 0)
				{
					fw().soundBackend->playSample(
					    t->walkSfx->at(getWalkSoundIndex() % t->walkSfx->size()), getPosition());
				}
			}
		}
	}
	// We are not moving and not falling
	else
	{
		// Check if we should adjust our current position
		if (goalPosition == getPosition())
		{
			goalPosition = tileObject->getOwningTile()->getRestingPosition(isLarge());
		}
		atGoal = goalPosition == getPosition();
		if (atGoal)
		{
			if (getNewGoal(state))
			{
				return;
			}
		}
	}
	return;
}

void BattleUnit::updateMovementBrainsucker(GameState &state, unsigned int &moveTicksRemaining,
                                           bool &wasUsingLift)
{
	Vec3<float> nextGoal;
	if (!missions.empty() && missions.front()->type == BattleUnitMission::Type::Brainsuck &&
	    getNextDestination(state, nextGoal))
	{
		goalPosition = nextGoal;
		// Just increment ticks passed to play animation
		movement_ticks_passed += moveTicksRemaining / BASE_MOVETICKS_CONSUMPTION_RATE;
		moveTicksRemaining = 0;
		bool movedTiles = (Vec3<int>)position != (Vec3<int>)goalPosition;
		setPosition(state, goalPosition, movedTiles);
		atGoal = true;
	}
	else
	{
		resetGoal();
		startFalling(state);
	}
	return;
}

void BattleUnit::updateMovementJumping(GameState &state, unsigned int &moveTicksRemaining,
                                       bool &wasUsingLift)
{
	// Check if jump complete
	if (launched)
	{
		// Jump complete, await body state change
		if (position.z <= goalPosition.z && velocity.z < 0.0f)
		{
			getNewGoal(state);
			return;
		}
	}
	// Launch us in the air
	else
	{
		launched = true;
		Vec3<float> targetVector = goalPosition - position;
		Vec3<float> targetVectorXY = {targetVector.x, targetVector.y, 0.0f};
		float distance = glm::length(targetVectorXY);
		float velocityXY;
		float velocityZ;
		calculateVelocityForJump(distance, position.z - goalPosition.z, velocityXY, velocityZ,
		                         distance > 1.0f);
		velocity =
		    (glm::normalize(targetVectorXY) * velocityXY + Vec3<float>{0.0f, 0.0f, velocityZ}) *
		    VELOCITY_SCALE_BATTLE;
	}

	auto jumpTicksRemaining = moveTicksRemaining / (agent->modified_stats.getMovementSpeed() *
	                                                BASE_MOVETICKS_CONSUMPTION_RATE);
	moveTicksRemaining = 0;
	auto newPosition = position;
	while (jumpTicksRemaining-- > 0)
	{
		velocity.z -= FALLING_ACCELERATION_UNIT;
		newPosition += this->velocity / (float)TICK_SCALE / VELOCITY_SCALE_BATTLE;
	}
	setPosition(state, newPosition);
	return;
}

void BattleUnit::updateMovement(GameState &state, unsigned int &moveTicksRemaining,
                                bool &wasUsingLift)
{
	if (retreated)
	{
		return;
	}
	if (moveTicksRemaining > 0)
	{
		// Turn off Jetpacks
		if (current_body_state != BodyState::Flying)
		{
			flyingSpeedModifier = 0;
		}

		// If falling then process falling
		if (falling)
		{
			return updateMovementFalling(state, moveTicksRemaining, wasUsingLift);
		}
		// If brainsucking simply stay on head
		else if (current_movement_state == MovementState::Brainsuck)
		{
			return updateMovementBrainsucker(state, moveTicksRemaining, wasUsingLift);
		}
		else if (current_movement_state != MovementState::None &&
		         (current_body_state == BodyState::Jumping &&
		          target_body_state == BodyState::Jumping))
		{
			return updateMovementJumping(state, moveTicksRemaining, wasUsingLift);
		}
		else
		{
			return updateMovementNormal(state, moveTicksRemaining, wasUsingLift);
		}
	}
	return;
}

void BattleUnit::updateHands(GameState &, unsigned int &handsTicksRemaining)
{
	if (retreated)
	{
		return;
	}
	if (handsTicksRemaining > 0)
	{
		if (firing_animation_ticks_remaining > 0)
		{
			if (firing_animation_ticks_remaining > handsTicksRemaining)
			{
				firing_animation_ticks_remaining -= handsTicksRemaining;
				handsTicksRemaining = 0;
			}
			else
			{
				handsTicksRemaining -= firing_animation_ticks_remaining;
				firing_animation_ticks_remaining = 0;
				if (canHandStateChange(HandState::Aiming))
				{
					setHandState(HandState::Aiming);
				}
				else
				{
					setHandState(HandState::AtEase);
				}
			}
		}
		else
		{
			if (hand_animation_ticks_remaining > handsTicksRemaining)
			{
				hand_animation_ticks_remaining -= handsTicksRemaining;
				handsTicksRemaining = 0;
			}
			else
			{
				if (hand_animation_ticks_remaining > 0)
				{
					handsTicksRemaining -= hand_animation_ticks_remaining;
					hand_animation_ticks_remaining = 0;
					setHandState(target_hand_state);
				}
			}
		}
	}
}

void BattleUnit::updateTurning(GameState &state, unsigned int &turnTicksRemaining,
                               unsigned int const handsTicksRemaining)
{
	if (retreated)
	{
		return;
	}
	if (turnTicksRemaining > 0)
	{
		// If firing then consume turning ticks since we can't turn while firing
		if (firing_animation_ticks_remaining > 0)
		{
			// If firing animation will be finished this time, then substract
			// the amount of ticks required to finish it
			// Otherwise substract all ticks
			turnTicksRemaining -= handsTicksRemaining >= firing_animation_ticks_remaining
			                          ? firing_animation_ticks_remaining
			                          : turnTicksRemaining;
		}
		if (turning_animation_ticks_remaining > turnTicksRemaining)
		{
			turning_animation_ticks_remaining -= turnTicksRemaining;
			turnTicksRemaining = 0;
		}
		else
		{
			if (turning_animation_ticks_remaining > 0)
			{
				turnTicksRemaining -= turning_animation_ticks_remaining;
				setFacing(state, goalFacing);
			}
			// Pop finished missions if present
			if (popFinishedMissions(state))
			{
				return;
			}
			// Try to get new facing change
			Vec2<int> nextFacing;
			if (getNextFacing(state, nextFacing))
			{
				if (current_movement_state == MovementState::Brainsuck)
				{
					setFacing(state, nextFacing);
				}
				else
				{
					beginTurning(state, nextFacing);
				}
			}
		}
	}
}

void BattleUnit::updateDisplayedItem()
{
	if (!agent->type->inventory)
	{
		return;
	}
	auto lastDisplayedItem = displayedItem;
	bool foundThrownItem = false;
	if (missions.size() > 0)
	{
		for (auto &m : missions)
		{
			if (m->type != BattleUnitMission::Type::ThrowItem || !m->item)
			{
				continue;
			}
			displayedItem = m->item->type;
			foundThrownItem = true;
			break;
		}
	}
	if (!foundThrownItem)
	{
		// If we're firing - try to keep last displayed item same, even if not dominant
		displayedItem = agent->getDominantItemInHands(
		    firing_animation_ticks_remaining > 0 ? lastDisplayedItem : nullptr);
	}
	// If displayed item changed or we are throwing - bring hands into "AtEase" state immediately
	if (foundThrownItem || displayedItem != lastDisplayedItem)
	{
		if (hand_animation_ticks_remaining > 0 || current_hand_state != HandState::AtEase)
		{
			setHandState(HandState::AtEase);
		}
	}
	if (displayedItem != lastDisplayedItem)
	{
		refreshReserveCost();
	}
}

bool BattleUnit::updateAttackingRunCanFireChecks(GameState &state, unsigned int ticks,
                                                 sp<AEquipment> &weaponRight,
                                                 sp<AEquipment> &weaponLeft,
                                                 Vec3<float> &targetPosition)
{
	// Decrement target check timer if we aim at a unit
	if (targetingMode == TargetingMode::Unit)
	{
		if (ticksUntillNextTargetCheck > ticks)
		{
			ticksUntillNextTargetCheck -= ticks;
		}
		else
		{
			ticksUntillNextTargetCheck = 0;
		}
	}

	// We cannot fire if we have no weapon capable of firing
	if (!weaponLeft && !weaponRight)
	{
		return false;
	}

	// We cannot fire if it's time to check target unit and it fell unconscious or died
	// or is unavailable (not in sight or no LOF) for a long time
	// Also, at this point we will turn to target tile if targeting tile
	// and track (turn to) target unit if it's visible

	// Note:
	// - If target is a unit, this check is done regularily
	// - If target is a tile, this check will only be done once after start,
	//   and again once each time this unit stops moving
	if (ticksUntillNextTargetCheck == 0)
	{
		ticksUntillNextTargetCheck = LOS_CHECK_INTERVAL_TRACKING;
		// If targeting unit check if up and track it if we see it
		if (targetingMode == TargetingMode::Unit)
		{
			// Stop firing if target went unconscious
			if (!targetUnit->isConscious()
			    // Stop firing if target became friendly and we're not berserk
			    || (moraleState != MoraleState::Berserk &&
			        owner->isRelatedTo(targetUnit->owner) != Organisation::Relation::Hostile))
			{
				return false;
			}
			// "timesTargetMIA" is set to 1 when ready to fire but target is not in sight or no LOF
			// If it was then here we will check if target is still MIA
			// Target is MIA if it's either not in sight or has no LOF to it
			// If target is MIA for too long we will cancel the attack
			bool targetMIA = timesTargetMIA > 0;
			if (state.current_battle->visibleEnemies[owner].find(targetUnit) !=
			    state.current_battle->visibleEnemies[owner].end())
			{
				targetTile = targetUnit->position;
				targetMIA = targetMIA && !hasLineToUnit(targetUnit);
			}
			if (targetMIA)
			{
				timesTargetMIA++;
				if (timesTargetMIA > TIMES_TO_WAIT_FOR_MIA_TARGET)
				{
					return false;
				}
			}
			else
			{
				timesTargetMIA = 0;
			}
		}
		// Check if we are in range
		if (weaponRight && !weaponRight->canFire(targetPosition))
		{
			weaponRight = nullptr;
		}
		if (weaponLeft && !weaponLeft->canFire(targetPosition))
		{
			weaponLeft = nullptr;
		}
		// We cannot fire if both weapons are out of range
		if (!weaponLeft && !weaponRight)
		{
			return false;
		}
		// Check if we should turn to target tile (only do this if we're stationary)
		if (current_movement_state == MovementState::None)
		{
			if (BattleUnitMission::getFacing(*this, targetTile) != facing)
			{
				addMission(state, BattleUnitMission::turn(*this, targetTile));
			}
		}
	}
	// Even if it's not time we must check if ready weapons can fire
	else
	{
		if (weaponRight && weaponRight->readyToFire && !weaponRight->canFire(targetPosition))
		{
			// Introduce small delay so we're not re-checking every frame
			weaponRight->weapon_fire_ticks_remaining += WEAPON_MISFIRE_DELAY_TICKS;
			weaponRight = nullptr;
		}
		if (weaponLeft && weaponLeft->readyToFire && !weaponLeft->canFire(targetPosition))
		{
			weaponLeft->weapon_fire_ticks_remaining += WEAPON_MISFIRE_DELAY_TICKS;
			weaponLeft = nullptr;
		}
	}
	return true;
}

void BattleUnit::updateAttacking(GameState &state, unsigned int ticks)
{
	bool realTime = state.current_battle->mode == Battle::Mode::RealTime;
	// Process attacking
	if (isAttacking())
	{
		// Cancel acquire TU mission if attempting to attack
		if (!missions.empty() && missions.front()->type == BattleUnitMission::Type::AcquireTU)
		{
			cancelMissions(state);
		}
		// Prepare all needed positions
		static const Vec3<float> offsetTile = {0.5f, 0.5f, 0.0f};
		static const Vec3<float> offsetTileGround = {0.5f, 0.5f, 10.0f / 40.0f};
		Vec3<float> muzzleLocation = getMuzzleLocation();
		Vec3<float> targetPosition;
		switch (targetingMode)
		{
			case TargetingMode::Unit:
				targetPosition = targetUnit->tileObject->getVoxelCentrePosition();
				break;
			case TargetingMode::TileCenter:
			{
				// Shoot parallel to the ground
				float unitZ = muzzleLocation.z;
				unitZ -= (int)unitZ;
				targetPosition =
				    (Vec3<float>)targetTile + offsetTile + Vec3<float>{0.0f, 0.0f, unitZ};
				break;
			}
			case TargetingMode::TileGround:
				targetPosition = (Vec3<float>)targetTile + offsetTileGround;
				break;
			case TargetingMode::NoTarget:
				LogError("Invalid targeting mode NoTarget while targeting");
				break;
		}

		// Prepare weapons we can use
		// We can use a weapon if we're set to fire this hand, and it's a weapon that can be fired
		auto weaponRight = agent->getFirstItemInSlot(AEquipmentSlotType::RightHand);
		auto weaponLeft = agent->getFirstItemInSlot(AEquipmentSlotType::LeftHand);
		switch (weaponStatus)
		{
			case WeaponStatus::FiringBothHands:
				if (weaponRight && weaponRight->needsReload())
				{
					weaponRight->loadAmmo(state);
				}
				if (weaponRight && !weaponRight->canFire())
				{
					weaponRight = nullptr;
				}
				if (weaponLeft && weaponLeft->needsReload())
				{
					weaponLeft->loadAmmo(state);
				}
				if (weaponLeft && !weaponLeft->canFire())
				{
					weaponLeft = nullptr;
				}
				break;
			case WeaponStatus::FiringRightHand:
				if (weaponRight && weaponRight->needsReload())
				{
					weaponRight->loadAmmo(state);
				}
				if (weaponRight && !weaponRight->canFire())
				{
					weaponRight = nullptr;
				}
				weaponLeft = nullptr;
				break;
			case WeaponStatus::FiringLeftHand:
				if (weaponLeft && weaponLeft->needsReload())
				{
					weaponLeft->loadAmmo(state);
				}
				if (weaponLeft && !weaponLeft->canFire())
				{
					weaponLeft = nullptr;
				}
				weaponRight = nullptr;
				break;
			case WeaponStatus::NotFiring:
				LogError("Invalid targeting mode NoTarget while targeting");
				break;
		}

		// Firing - Make checks if we should stop firing, confirm target, turn to it etc.
		if (!updateAttackingRunCanFireChecks(state, ticks, weaponRight, weaponLeft, targetPosition))
		{
			stopAttacking();
		}
		else
		{
			// Should we start aiming?
			if (canHandStateChange(HandState::Aiming))
			{
				beginHandStateChange(HandState::Aiming);
			}

			// Should we beging fire delay countdown?
			if (target_hand_state == HandState::Aiming)
			{
				if (weaponRight && !weaponRight->isFiring())
				{
					weaponRight->startFiring(fire_aiming_mode, !realTime);
				}
				if (weaponLeft && !weaponLeft->isFiring())
				{
					weaponLeft->startFiring(fire_aiming_mode, !realTime);
				}
			}

			// Is a gun ready to fire now?
			bool weaponFired = false;
			if (firing_animation_ticks_remaining == 0 && target_hand_state == HandState::Aiming)
			{
				sp<AEquipment> firingWeapon = nullptr;
				if (weaponRight && weaponRight->readyToFire)
				{
					firingWeapon = weaponRight;
					weaponRight = nullptr;
				}
				else if (weaponLeft && weaponLeft->readyToFire)
				{
					firingWeapon = weaponLeft;
					weaponLeft = nullptr;
				}
				// Weapon ready to fire: check if facing the right way
				if (firingWeapon)
				{
					auto targetVector = targetPosition - muzzleLocation;
					targetVector = {targetVector.x, targetVector.y, 0.0f};
					// Target must be within frontal arc, must have LOF to if unit
					if (glm::angle(glm::normalize(targetVector),
					               glm::normalize(Vec3<float>{facing.x, facing.y, 0})) < M_PI / 2)
					{
						if (targetingMode == TargetingMode::Unit &&
						    (state.current_battle->visibleEnemies[owner].find(targetUnit) ==
						         state.current_battle->visibleEnemies[owner].end() ||
						     !hasLineToUnit(targetUnit)))
						{
							// Raise targetMIA flag, so that we start tracking how long is it MIA
							if (timesTargetMIA == 0)
							{
								timesTargetMIA = 1;
							}
						}
						else if (realTime ||
						         spendTU(state, getAttackCost(state, *firingWeapon, targetTile),
						                 true, true, true))
						{
							firingWeapon->fire(state, targetPosition,
							                   targetingMode == TargetingMode::Unit ? targetUnit
							                                                        : nullptr);
							cloakTicksAccumulated = 0;
							if (agent->type->inventory)
							{
								displayedItem = firingWeapon->type;
							}
							setHandState(HandState::Firing);
							weaponFired = true;
						}
						else
						{
							stopAttacking();
						}
					}
				}
			}

			// Cancel firing (unless zerking):
			// - If turn based
			// - If fired weapon at ground - stop firing that hand
			if (weaponFired && moraleState != MoraleState::Berserk &&
			    (!realTime || targetingMode != TargetingMode::Unit))
			{
				switch (weaponStatus)
				{
					case WeaponStatus::FiringBothHands:
						if (!weaponRight)
						{
							if (!weaponLeft)
							{
								stopAttacking();
							}
							else
							{
								weaponStatus = WeaponStatus::FiringLeftHand;
							}
						}
						else if (!weaponLeft)
						{
							weaponStatus = WeaponStatus::FiringRightHand;
						}
						break;
					case WeaponStatus::FiringLeftHand:
						if (!weaponLeft)
						{
							stopAttacking();
						}
						break;
					case WeaponStatus::FiringRightHand:
						if (!weaponRight)
						{
							stopAttacking();
						}
						break;
					case WeaponStatus::NotFiring:
						LogError("Weapon fired while not firing!?");
						break;
				}
			}

		} // end if Firing - process firing
	}

	// Not firing:
	// - was not firing
	// - was firing but fire checks just failed
	// - just fired and stopped firing
	if (!isAttacking())
	{
		// Decrement timer for residual aiming
		if (residual_aiming_ticks_remaining > 0)
		{
			residual_aiming_ticks_remaining -= ticks;
		}
		else if (canHandStateChange(HandState::AtEase))
		{
			beginHandStateChange(HandState::AtEase);
		}
	}
}

void BattleUnit::updatePsi(GameState &state, unsigned int ticks)
{
	bool realTime = state.current_battle->mode == Battle::Mode::RealTime;
	if (psiStatus != PsiStatus::NotEngaged)
	{
		auto e1 = agent->getFirstItemInSlot(AEquipmentSlotType::RightHand);
		auto e2 = agent->getFirstItemInSlot(AEquipmentSlotType::LeftHand);
		if (e1 && e1->type != psiItem)
		{
			e1 = nullptr;
		}
		if (e2 && e2->type != psiItem)
		{
			e2 = nullptr;
		}
		auto bender = e1 ? e1 : e2;
		if (!bender)
		{
			stopAttackPsi(state);
		}
		else if (realTime)
		{
			ticksAccumulatedToNextPsiCheck += ticks;
			while (ticksAccumulatedToNextPsiCheck >= TICKS_PER_PSI_CHECK)
			{
				ticksAccumulatedToNextPsiCheck -= TICKS_PER_PSI_CHECK;
				auto cost = getPsiCost(psiStatus, false);
				if (cost > agent->modified_stats.psi_energy)
				{
					stopAttackPsi(state);
				}
				else
				{
					agent->modified_stats.psi_energy -= cost;
					psiTarget->applyPsiAttack(state, *this, psiStatus, psiItem, false);
				}
			}
		}
	}
}

void BattleUnit::updateAI(GameState &state, unsigned int)
{
	if (!isConscious())
	{
		return;
	}

	// Decide
	auto decision = aiList.think(state, *this);
	if (!decision.isEmpty())
	{
		LogWarning("AI %s for unit %s decided to %s", decision.ai, id, decision.getName());
		executeAIDecision(state, decision);
	}
}

void BattleUnit::update(GameState &state, unsigned int ticks)
{
	bool realTime = state.current_battle->mode == Battle::Mode::RealTime;

	// Animate
	body_animation_ticks_static += ticks;

	// Destroyed or retreated units do not exist in the battlescape
	if (destroyed || retreated)
	{
		return;
	}

	// Update Items
	bool updatedShield = false;
	for (auto &item : agent->equipment)
	{
		if (item->type->type == AEquipmentType::Type::DisruptorShield &&
		    item->ammo < item->getPayloadType()->max_ammo)
		{
			if (updatedShield)
			{
				continue;
			}
			updatedShield = true;
		}
		item->update(state, ticks);
	}

	// Update Missions
	if (!this->missions.empty())
		this->missions.front()->update(state, *this, ticks);

	// Update the unit

	if (realTime)
	{
		// Miscellaneous state updates, as well as unit's stats
		updateStateAndStats(state, ticks);
		// Unit regeneration
		updateRegen(state, ticks);
	}
	// Unit events - was under fire, was requested to give way etc.
	updateEvents(state);
	// Idling: Auto-movement, auto-body change when idling
	updateIdling(state);
	// Main bulk - update movement, body, hands and turning
	{
		bool wasUsingLift = usingLift;
		usingLift = false;

		// If not running we will consume these twice as fast, if prone thrice as
		unsigned int moveTicksRemaining =
		    ticks * agent->modified_stats.getMovementSpeed() * BASE_MOVETICKS_CONSUMPTION_RATE;
		unsigned int bodyTicksRemaining = ticks;
		unsigned int handsTicksRemaining = ticks;
		unsigned int turnTicksRemaining = ticks;

		// Unconscious units cannot move their hands or turn, they can only animate body or fall
		if (!isConscious())
		{
			handsTicksRemaining = 0;
			turnTicksRemaining = 0;
		}

		unsigned int lastMoveTicksRemaining = 0;
		unsigned int lastBodyTicksRemaining = 0;
		unsigned int lastHandsTicksRemaining = 0;
		unsigned int lastTurnTicksRemaining = 0;

		while (lastMoveTicksRemaining != moveTicksRemaining ||
		       lastBodyTicksRemaining != bodyTicksRemaining ||
		       lastHandsTicksRemaining != handsTicksRemaining ||
		       lastTurnTicksRemaining != turnTicksRemaining)
		{
			lastMoveTicksRemaining = moveTicksRemaining;
			lastBodyTicksRemaining = bodyTicksRemaining;
			lastHandsTicksRemaining = handsTicksRemaining;
			lastTurnTicksRemaining = turnTicksRemaining;

			updateCheckBeginFalling(state);
			updateBody(state, bodyTicksRemaining);
			updateHands(state, handsTicksRemaining);
			updateMovement(state, moveTicksRemaining, wasUsingLift);
			updateTurning(state, turnTicksRemaining, handsTicksRemaining);
			updateDisplayedItem();
		}
	}
	if (retreated)
	{
		return;
	}
	// Unit's attacking state
	updateAttacking(state, ticks);
	// Unit's psi attack state
	updatePsi(state, ticks);
	// AI
	updateAI(state, ticks);
	// Who else? :)
	triggerBrainsuckers(state);
}

void BattleUnit::updateTB(GameState &state)
{
	// Destroyed or retreated units do not exist in the battlescape
	if (destroyed || retreated)
	{
		return;
	}

	// Update Items
	bool updatedShield = false;
	for (auto &item : agent->equipment)
	{
		if (item->type->type == AEquipmentType::Type::DisruptorShield &&
		    item->ammo < item->getPayloadType()->max_ammo)
		{
			if (updatedShield)
			{
				continue;
			}
			updatedShield = true;
		}
		item->updateTB(state);
	}

	// Miscellaneous state updates, as well as unit's stats
	updateStateAndStats(state, TICKS_PER_TURN);
	updateRegen(state, TICKS_REGEN_PER_TURN);
}

void BattleUnit::triggerProximity(GameState &state)
{
	auto it = state.current_battle->items.begin();
	while (it != state.current_battle->items.end())
	{
		auto i = *it++;
		if (!i->item->primed || i->item->triggerDelay > 0)
		{
			continue;
		}
		// Proximity explosion trigger
		if ((i->item->triggerType == TriggerType::Proximity ||
		     i->item->triggerType == TriggerType::Boomeroid) &&
		    BattleUnitTileHelper::getDistanceStatic(position, i->position) <=
		        i->item->triggerRange &&
		    i->item->getPayloadType()->damage_type->effectType !=
		        DamageType::EffectType::Brainsucker)
		{
			i->die(state);
		}
		// Boomeroid hopping trigger
		else if (i->item->triggerType == TriggerType::Boomeroid &&
		         BattleUnitTileHelper::getDistanceStatic(position, i->position) <= BOOMEROID_RANGE)
		{
			i->hopTo(state, position);
		}
	}
}

void BattleUnit::triggerBrainsuckers(GameState &state)
{
	StateRef<DamageType> brainsucker = {&state, "DAMAGETYPE_BRAINSUCKER"};
	if (brainsucker->dealDamage(100, agent->type->damage_modifier) == 0)
		return;

	auto it = state.current_battle->items.begin();
	while (it != state.current_battle->items.end())
	{
		auto i = *it++;
		if (!i->item->primed || i->item->triggerDelay > 0)
		{
			continue;
		}
		if (i->item->triggerType == TriggerType::Proximity &&
		    i->item->getPayloadType()->damage_type->effectType ==
		        DamageType::EffectType::Brainsucker &&
		    BattleUnitTileHelper::getDistanceStatic(position, i->position) <= i->item->triggerRange)
		{
			auto aliens = state.getAliens();
			if (aliens->isRelatedTo(owner) == Organisation::Relation::Hostile)
			{
				// Sound for hatching
				if (state.battle_common_sample_list->brainsuckerHatch)
				{
					fw().soundBackend->playSample(state.battle_common_sample_list->brainsuckerHatch,
					                              position);
				}
				state.current_battle->spawnUnit(state, aliens, {&state, "AGENTTYPE_BRAINSUCKER"},
				                                i->position, {0, 1}, BodyState::Throwing);
				i->die(state, false);
			}
		}
	}
}

void BattleUnit::startFalling(GameState &state)
{
	if (target_body_state == BodyState::Jumping)
	{
		setBodyState(state, BodyState::Standing);
	}
	setMovementState(MovementState::None);
	falling = true;
	launched = false;
}

// Calculate starting velocity among xy and z to reach target
// For explanation how it works look @ AEquipment::calculateNextVelocityForThrow
bool BattleUnit::calculateVelocityForLaunch(float distanceXY, float diffZ, float &velocityXY,
                                            float &velocityZ)
{
	static float dZ = 0.1f;

	// Initial setup
	velocityXY = 0.5f;

	float a = -FALLING_ACCELERATION_UNIT / VELOCITY_SCALE_BATTLE.z / 2.0f / TICK_SCALE;
	float c = diffZ;
	float t = 0.0f;

	// We will continue reducing velocityXY  until we find such a trajectory
	// that makes the agent fall on top of the tile
	while (velocityXY > 0.0f)
	{
		t = distanceXY * TICK_SCALE / (velocityXY);
		velocityZ = TICK_SCALE * ((-c - a * t * t) / t - a);
		if (velocityZ - (FALLING_ACCELERATION_UNIT / VELOCITY_SCALE_BATTLE.z) * t < -0.125f)
		{
			return true;
		}
		else
		{
			velocityXY -= dZ;
		}
	}
	return false;
}

// Calculate starting velocity among xy and z to reach target
// For explanation how it works look @ AEquipment::calculateNextVelocityForThrow
void BattleUnit::calculateVelocityForJump(float distanceXY, float diffZ, float &velocityXY,
                                          float &velocityZ, bool diagonAlley)
{
	velocityXY = diagonAlley ? 0.75f : 0.5f;

	float a = -FALLING_ACCELERATION_UNIT / VELOCITY_SCALE_BATTLE.z / 2.0f / TICK_SCALE;
	float c = diffZ;
	float t = 0.0f;

	t = distanceXY * TICK_SCALE / (velocityXY);
	velocityZ = TICK_SCALE * ((-c - a * t * t) / t - a);
	return;
}

bool BattleUnit::canLaunch(Vec3<float> targetPosition)
{
	Vec3<float> targetVectorXY;
	float velocityXY;
	float velocityZ;
	return canLaunch(targetPosition, targetVectorXY, velocityXY, velocityZ);
}

bool BattleUnit::canLaunch(Vec3<float> targetPosition, Vec3<float> &targetVectorXY,
                           float &velocityXY, float &velocityZ)
{
	// Flying units cannot jump
	if (canFly())
	{
		return false;
	}
	Vec3<float> targetVector = targetPosition - position;
	// Cannot jump to the same XY
	if (targetVector.x == 0.0f && targetVector.y == 0.0f)
	{
		return false;
	}
	// Cannot jump if target too far away
	Vec3<int> posDiff = (Vec3<int>)position - (Vec3<int>)targetPosition;
	if (std::abs(posDiff.x) > 1 || std::abs(posDiff.y) > 1 || std::abs(posDiff.z) > 1)
	{
		return false;
	}
	// Calculate starting velocity
	targetVectorXY = {targetVector.x, targetVector.y, 0.0f};
	float distance = glm::length(targetVectorXY);
	if (!calculateVelocityForLaunch(distance, position.z - targetPosition.z, velocityXY, velocityZ))
	{
		return false;
	}
	return true;
}

void BattleUnit::launch(GameState &state, Vec3<float> targetPosition, BodyState bodyState)
{
	Vec3<float> targetVectorXY;
	float velocityXY;
	float velocityZ;
	if (!canLaunch(targetPosition, targetVectorXY, velocityXY, velocityZ))
	{
		return;
	}
	startFalling(state);
	launchGoal = targetPosition;
	launched = true;
	velocity = (glm::normalize(targetVectorXY) * velocityXY + Vec3<float>{0.0f, 0.0f, velocityZ}) *
	           VELOCITY_SCALE_BATTLE;
	collisionIgnoredTicks = (int)ceilf(36.0f / glm::length(velocity / VELOCITY_SCALE_BATTLE)) + 1;
	beginBodyStateChange(state, bodyState);
}

void BattleUnit::startMoving(GameState &state)
{
	auto targetMovementMode = missions.empty()
	                              ? MovementState::None
	                              : missions.front()->getNextMovementState(state, *this);
	if (targetMovementMode == MovementState::None)
	{
		if (movement_mode == MovementMode::Running && current_body_state != BodyState::Prone)
		{
			targetMovementMode = MovementState::Running;
		}
		else
		{
			targetMovementMode = MovementState::Normal;
		}
	}
	setMovementState(targetMovementMode);
}

void BattleUnit::requestGiveWay(const BattleUnit &requestor,
                                const std::list<Vec3<int>> &plannedPath, Vec3<int> pos)
{
	// If asked already or busy - cannot give way
	if (!giveWayRequestData.empty() || isBusy())
	{
		return;
	}
	// If unit is prone and we're trying to go into it's legs
	if (current_body_state == BodyState::Prone && tileObject->getOwningTile()->position != pos)
	{
		// Just ask unit to kneel for a moment
		giveWayRequestData.emplace_back(0, 0);
	}
	// If unit is not prone or we're trying to go into it's body
	else
	{
		static const std::map<Vec2<int>, int> facing_dir_map = {
		    {{0, -1}, 0}, {{1, -1}, 1}, {{1, 0}, 2},  {{1, 1}, 3},
		    {{0, 1}, 4},  {{-1, 1}, 5}, {{-1, 0}, 6}, {{-1, -1}, 7}};
		static const std::map<int, Vec2<int>> dir_facing_map = {
		    {0, {0, -1}}, {1, {1, -1}}, {2, {1, 0}},  {3, {1, 1}},
		    {4, {0, 1}},  {5, {-1, 1}}, {6, {-1, 0}}, {7, {-1, -1}}};

		// Start with unit's facing, and go to the sides, adding facings
		// if they're not in our path and not our current position.
		// Next facings: [0] is clockwise, [1] is counter-clockwise from current
		std::vector<int> nextFacings = {facing_dir_map.at(facing), facing_dir_map.at(facing)};
		for (int i = 0; i <= 4; i++)
		{
			int limit = i == 0 || i == 4 ? 0 : 1;
			for (int j = 0; j <= limit; j++)
			{
				auto nextFacing = dir_facing_map.at(nextFacings[j]);
				Vec3<int> nextPos = {position.x + nextFacing.x, position.y + nextFacing.y,
				                     position.z};
				if (nextPos == (Vec3<int>)requestor.position ||
				    std::find(plannedPath.begin(), plannedPath.end(), nextPos) != plannedPath.end())
				{
					continue;
				}
				giveWayRequestData.push_back(nextFacing);
			}
			nextFacings[0] = nextFacings[0] == 7 ? 0 : nextFacings[0] + 1;
			nextFacings[1] = nextFacings[1] == 0 ? 7 : nextFacings[1] - 1;
		}
	}
}

void BattleUnit::applyEnzymeEffect(GameState &state)
{
	spawnEnzymeSmoke(state, position);

	// Damage random item
	if (agent->type->inventory && !agent->equipment.empty())
	{
		auto item = listRandomiser(state.rng, agent->equipment);
		item->armor -= enzymeDebuffIntensity / 2;

		// Item destroyed
		if (item->armor <= 0)
		{
			if (item->type->type == AEquipmentType::Type::Grenade)
			{
				item->explode(state);
			}
			else
			{
				agent->removeEquipment(item);
			}
		}
	}

	// Finally, reduce debuff

	enzymeDebuffIntensity--;
}

void BattleUnit::spawnEnzymeSmoke(GameState &state, Vec3<int> pos)
{
	// FIXME: Ensure this is proper, for now just emulating vanilla crudely
	// This makes smoke spawned by enzyme grow smaller when debuff runs out
	int divisor = std::max(1, 36 / enzymeDebuffIntensity);
	StateRef<DamageType> smokeDamageType = {&state, "DAMAGETYPE_SMOKE"};
	// Power of 0 means no spread
	state.current_battle->placeHazard(state, owner, {&state, id}, smokeDamageType, position,
	                                  smokeDamageType->hazardType->getLifetime(state), 0, divisor,
	                                  false);
}

void BattleUnit::sendAgentEvent(GameState &state, GameEventType type, bool checkOwnership,
                                bool checkVisibility) const
{
	if ((!checkOwnership || owner == state.current_battle->currentPlayer) &&
	    (!checkVisibility || owner == state.current_battle->currentPlayer ||
	     state.current_battle->visibleUnits[state.current_battle->currentPlayer].find(
	         {&state, id}) !=
	         state.current_battle->visibleUnits[state.current_battle->currentPlayer].end()))
	{
		fw().pushEvent(new GameAgentEvent(type, {&state, agent.id}));
	}
}

int BattleUnit::rollForPrimaryStat(GameState &state, int experience)
{
	if (experience > 10)
	{
		return randBoundsInclusive(state.rng, 2, 6);
	}
	else if (experience > 5)
	{
		return randBoundsInclusive(state.rng, 1, 4);
	}
	if (experience > 2)
	{
		return randBoundsInclusive(state.rng, 1, 3);
	}
	if (experience > 0)
	{
		return randBoundsInclusive(state.rng, 0, 1);
	}
	return 0;
}

// FIXME: Ensure correct
// For now, using X-Com 1/2 system of primary/secondary stats,
// except psi which assumes it's same 3x limit that is applied when using psi gym
void BattleUnit::processExperience(GameState &state)
{
	if (!agent->type->can_improve)
	{
		return;
	}
	int secondaryXP = experiencePoints.accuracy + experiencePoints.bravery +
	                  experiencePoints.psi_attack + experiencePoints.psi_energy +
	                  experiencePoints.reactions;
	if (agent->current_stats.accuracy < 100)
	{
		agent->current_stats.accuracy += rollForPrimaryStat(state, experiencePoints.accuracy);
	}
	if (agent->current_stats.psi_attack < 100 &&
	    agent->current_stats.psi_attack < agent->initial_stats.psi_attack * 3)
	{
		agent->current_stats.psi_attack += rollForPrimaryStat(state, experiencePoints.psi_attack);
	}
	if (agent->current_stats.psi_energy < 100 &&
	    agent->current_stats.psi_energy < agent->initial_stats.psi_energy * 3)
	{
		agent->current_stats.psi_energy += rollForPrimaryStat(state, experiencePoints.psi_energy);
	}
	if (agent->current_stats.reactions < 100)
	{
		if (state.current_battle->mode == Battle::Mode::TurnBased)
		{
			agent->current_stats.reactions += rollForPrimaryStat(state, experiencePoints.reactions);
		}
		else
		{
			agent->current_stats.reactions += rollForPrimaryStat(state, std::min(3, secondaryXP));
		}
	}
	if (agent->current_stats.bravery < 100)
	{
		agent->current_stats.bravery +=
		    10 * randBoundsExclusive(state.rng, 0, 99) < experiencePoints.bravery * 9;
	}
	if (secondaryXP > 0)
	{
		if (agent->current_stats.health < 100)
		{
			agent->current_stats.health +=
			    randBoundsInclusive(state.rng, 0, 2) + (100 - agent->current_stats.health) / 10;
		}
		if (agent->current_stats.speed < 100)
		{
			agent->current_stats.speed +=
			    randBoundsInclusive(state.rng, 0, 2) + (100 - agent->current_stats.speed) / 10;
		}
		if (agent->current_stats.stamina < 2000)
		{
			agent->current_stats.stamina += randBoundsInclusive(state.rng, 0, 2) * 20 +
			                                (2000 - agent->current_stats.stamina) / 10;
		}
		if (agent->current_stats.strength < 100)
		{
			agent->current_stats.strength +=
			    randBoundsInclusive(state.rng, 0, 2) + (100 - agent->current_stats.strength) / 10;
		}
	}
	agent->updateModifiedStats();
}

void BattleUnit::executeGroupAIDecision(GameState &state, AIDecision &decision,
                                        std::list<StateRef<BattleUnit>> &units)
{
	if (units.size() == 1)
	{
		units.front()->executeAIDecision(state, decision);
		return;
	}
	if (decision.action)
	{
		for (auto &u : units)
		{
			u->executeAIAction(state, *decision.action);
		}
	}
	if (decision.movement)
	{
		switch (decision.movement->type)
		{
			case AIMovement::Type::Patrol:
				// Stance change
				for (auto &u : units)
				{
					u->kneeling_mode = decision.movement->kneelingMode;
					u->setMovementMode(decision.movement->movementMode);
				}
				Battle::groupMove(state, units, decision.movement->targetLocation);
				break;
			default:
				for (auto &u : units)
				{
					u->executeAIMovement(state, *decision.movement);
				}
				break;
		}
	}
}

void BattleUnit::executeAIDecision(GameState &state, AIDecision &decision)
{
	if (decision.action)
	{
		executeAIAction(state, *decision.action);
	}
	if (decision.movement)
	{
		executeAIMovement(state, *decision.movement);
	}
}

void BattleUnit::executeAIAction(GameState &state, AIAction &action)
{
	if (action.inProgress(*this))
	{
		return;
	}

	// Equip item we're going to use
	if (action.item)
	{
		UnitAIHelper::ensureItemInSlot(state, action.item, AEquipmentSlotType::RightHand);
		if (action.type == AIAction::Type::AttackWeaponUnit ||
		    action.type == AIAction::Type::AttackWeaponTile)
		{
			action.item = nullptr;
			action.weaponStatus = WeaponStatus::FiringRightHand;
		}
	}

	// Do it
	switch (action.type)
	{
		case AIAction::Type::AttackWeaponTile:
			startAttacking(state, action.targetLocation, action.weaponStatus);
			break;
		case AIAction::Type::AttackWeaponUnit:
			startAttacking(state, action.targetUnit, action.weaponStatus);
			break;
		case AIAction::Type::AttackGrenade:
			if (action.item->getCanThrow(*this, action.targetUnit->position))
			{
				if (setMission(state, BattleUnitMission::throwItem(*this, action.item,
				                                                   action.targetUnit->position)))
				{
					action.item->prime(action.item->getPayloadType()->trigger_type !=
					                   TriggerType::Boomeroid);
				}
			}
			break;
		case AIAction::Type::AttackPsiMC:
			startAttackPsi(state, action.targetUnit, PsiStatus::Control, action.item->type);
			break;
		case AIAction::Type::AttackPsiStun:
			startAttackPsi(state, action.targetUnit, PsiStatus::Stun, action.item->type);
			break;
		case AIAction::Type::AttackPsiPanic:
			startAttackPsi(state, action.targetUnit, PsiStatus::Panic, action.item->type);
			break;
		case AIAction::Type::AttackBrainsucker:
			useBrainsucker(state);
			break;
		case AIAction::Type::AttackSuicide:
			die(state);
			break;
	}
}

void BattleUnit::executeAIMovement(GameState &state, AIMovement &movement)
{
	if (movement.inProgress(*this))
	{
		return;
	}

	// FIXME: USE teleporter to move?
	// Or maybe this is done in AI?

	/*
	// Find out if we can use teleporter to move
	bool useTeleporter = false;
	switch (movement.type)
	{
	    case AIMovement::Type::Pursue:
	    case AIMovement::Type::Patrol:
	    case AIMovement::Type::Advance:
	    case AIMovement::Type::GetInRange:
	    case AIMovement::Type::TakeCover:
	        for (auto &e : agent->equipment)
	        {
	            if (e->type->type == AEquipmentType::Type::Teleporter)
	            {
	                if (e->type->type == AEquipmentType::Type::Teleporter &&
	                    e->ammo == e->type->max_ammo &&
	                    canAfford(state, getTeleportCost()))
	                {
	                    useTeleporter = true;
	                    break;
	                }
	            }
	        }
	        break;
	    default:
	        break;
	}
	*/

	// Stance change
	switch (movement.type)
	{
		case AIMovement::Type::Stop:
		case AIMovement::Type::Turn:
			break;
		default:
			kneeling_mode = movement.kneelingMode;
			if (movement_mode != movement.movementMode)
			{
				setMovementMode(movement.movementMode);
			}
			break;
	}

	// Do movement
	switch (movement.type)
	{
		case AIMovement::Type::Stop:
			for (auto &m : missions)
			{
				if (m->type == BattleUnitMission::Type::GotoLocation)
				{
					// Soft cancel
					m->targetLocation = goalPosition;
					m->currentPlannedPath.clear();
				}
			}
			break;
		case AIMovement::Type::Advance:
		case AIMovement::Type::GetInRange:
		case AIMovement::Type::TakeCover:
		case AIMovement::Type::Patrol:
		case AIMovement::Type::Pursue:
			setMission(state, BattleUnitMission::gotoLocation(*this, movement.targetLocation));
			break;
		case AIMovement::Type::Retreat:
			setMission(state, BattleUnitMission::gotoLocation(*this, movement.targetLocation, 0,
			                                                  true, true, 1, true));
			break;
		case AIMovement::Type::Turn:
			setMission(state, BattleUnitMission::turn(*this, movement.targetLocation));
			break;
		case AIMovement::Type::ChangeStance:
			// Nothing, already applied above
			break;
	}
}

void BattleUnit::notifyUnderFire(GameState &state, Vec3<int> position, bool visible)
{
	if (visible)
	{
		sendAgentEvent(state, GameEventType::AgentUnderFire, true);
	}
	aiList.notifyUnderFire(position);
}

void BattleUnit::notifyHit(Vec3<int> position) { aiList.notifyHit(position); }

void BattleUnit::tryToRiseUp(GameState &state)
{
	// Do not rise up if unit is standing on us
	if (tileObject->getOwningTile()->getUnitIfPresent(true, true, false, tileObject))
		return;

	// Find state we can rise into (with animation)
	auto targetState = BodyState::Standing;
	while (agent->getAnimationPack()->getFrameCountBody(displayedItem, current_body_state,
	                                                    targetState, current_hand_state,
	                                                    current_movement_state, facing) == 0)
	{
		switch (targetState)
		{
			case BodyState::Standing:
				if (agent->isBodyStateAllowed(BodyState::Flying))
				{
					targetState = BodyState::Flying;
					continue;
				}
			// Intentional fall-through
			case BodyState::Flying:
				if (agent->isBodyStateAllowed(BodyState::Kneeling))
				{
					targetState = BodyState::Kneeling;
					continue;
				}
			// Intentional fall-through
			case BodyState::Kneeling:
				if (canProne(position, facing))
				{
					targetState = BodyState::Prone;
					continue;
				}
			// Intentional fall-through
			case BodyState::Prone:
				// If we arrived here then we have no animation for standing up
				targetState = BodyState::Downed;
				break;
			case BodyState::Downed:
			case BodyState::Dead:
			case BodyState::Jumping:
			case BodyState::Throwing:
				LogError("Not possible to reach this?");
				break;
		}
		break;
	}
	// Find state we can rise into (with no animation)
	if (targetState == BodyState::Downed)
	{
		if (agent->isBodyStateAllowed(BodyState::Standing))
		{
			targetState = BodyState::Standing;
		}
		else if (agent->isBodyStateAllowed(BodyState::Flying))
		{
			targetState = BodyState::Flying;
		}
		else if (agent->isBodyStateAllowed(BodyState::Kneeling))
		{
			targetState = BodyState::Kneeling;
		}
		else
		{
			// Prone only unit ignores wether prone is allowed
			targetState = BodyState::Prone;
		}
	}

	missions.clear();
	aiList.reset(state, *this);
	addMission(state, BattleUnitMission::changeStance(*this, targetState));
	state.current_battle->checkMissionEnd(state, false, true);
}

void BattleUnit::dropDown(GameState &state)
{
	state.current_battle->checkMissionEnd(state, false);
	// Reset states, cancel actions
	cloakTicksAccumulated = 0;
	stopAttacking();
	stopAttackPsi(state);
	for (auto &a : psiAttackers)
	{
		auto attacker = StateRef<BattleUnit>(&state, a.first);
		if (attacker->psiStatus != PsiStatus::Stun)
		{
			attacker->stopAttackPsi(state);
		}
	}
	aiList.reset(state, *this);
	resetGoal();
	setHandState(HandState::AtEase);
	setBodyState(state, target_body_state);
	startFalling(state);
	brainSucker.clear();
	fireDebuffTicksRemaining = 0;
	enzymeDebuffIntensity = 0;
	moraleState = MoraleState::Normal;
	BodyState targetState = isDead() ? BodyState::Dead : BodyState::Downed;
	// Check if we can drop from current state
	// Adjust current state so that we canthen drop down
	BodyState proposedBodyState = current_body_state;
	while (agent->getAnimationPack()->getFrameCountBody(displayedItem, proposedBodyState,
	                                                    targetState, current_hand_state,
	                                                    current_movement_state, facing) == 0)
	{
		switch (proposedBodyState)
		{
			case BodyState::Jumping:
			case BodyState::Throwing:
			case BodyState::Flying:
				if (agent->isBodyStateAllowed(BodyState::Standing))
				{
					proposedBodyState = BodyState::Standing;
					continue;
				}
			// Intentional fall-through
			case BodyState::Standing:
				if (agent->isBodyStateAllowed(BodyState::Kneeling))
				{
					proposedBodyState = BodyState::Kneeling;
					continue;
				}
			// Intentional fall-through
			case BodyState::Kneeling:
				proposedBodyState = BodyState::Prone;
				continue;
			// Unit has no downed animation, abort
			case BodyState::Prone:
			case BodyState::Downed:
				proposedBodyState = BodyState::Downed;
				break;
		}
		break;
	}
	setBodyState(state, proposedBodyState);
	cancelMissions(state, true);
	// Drop all gear
	if (agent->type->inventory)
	{
		auto it = agent->equipment.begin();
		while (it != agent->equipment.end())
		{
			auto e = *it++;
			if (e->type->type != AEquipmentType::Type::Armor)
			{
				addMission(state, BattleUnitMission::dropItem(*this, e));
			}
		}
	}
	// Drop down
	addMission(state, BattleUnitMission::changeStance(*this, targetState));
	// Drop all armor after going down
	if (agent->type->inventory)
	{
		for (auto e : agent->equipment)
		{
			if (e->type->type == AEquipmentType::Type::Armor)
			{
				addMission(state, BattleUnitMission::dropItem(*this, e), true);
			}
		}
	}

	// Remove from list of visible units
	StateRef<BattleUnit> srThis = {&state, id};
	for (auto &units : state.current_battle->visibleUnits)
	{
		if (units.first != owner)
		{
			units.second.erase(srThis);
		}
	}
	for (auto &units : state.current_battle->visibleEnemies)
	{
		if (units.first != owner)
		{
			units.second.erase(srThis);
		}
	}
	for (auto &unit : state.current_battle->units)
	{
		if (unit.second->owner != owner)
		{
			unit.second->visibleUnits.erase(srThis);
			unit.second->visibleEnemies.erase(srThis);
		}
	}
}

void BattleUnit::retreat(GameState &state)
{
	if (shadowObject)
	{
		shadowObject->removeFromMap();
	}
	tileObject->removeFromMap();
	stopAttackPsi(state);
	retreated = true;
	removeFromSquad(*state.current_battle);
	state.current_battle->refreshLeadershipBonus(agent->owner);
	sendAgentEvent(state, GameEventType::AgentLeftCombat, true);
	state.current_battle->checkMissionEnd(state, true);
}

bool BattleUnit::useSpawner(GameState &state, sp<AEquipmentType> item)
{
	std::list<Vec3<int>> posToCheck;
	Vec3<int> curPos = position;
	posToCheck.push_back(curPos + Vec3<int>{1, 0, 0});
	posToCheck.push_back(curPos + Vec3<int>{0, 1, 0});
	posToCheck.push_back(curPos + Vec3<int>{-1, 0, 0});
	posToCheck.push_back(curPos + Vec3<int>{0, -1, 0});
	posToCheck.push_back(curPos + Vec3<int>{1, 1, 0});
	posToCheck.push_back(curPos + Vec3<int>{1, -1, 0});
	posToCheck.push_back(curPos + Vec3<int>{-1, 1, 0});
	posToCheck.push_back(curPos + Vec3<int>{-1, -1, 0});
	posToCheck.push_back(curPos + Vec3<int>{2, 0, 0});
	posToCheck.push_back(curPos + Vec3<int>{0, 2, 0});
	posToCheck.push_back(curPos + Vec3<int>{-2, 0, 0});
	posToCheck.push_back(curPos + Vec3<int>{0, -2, 0});
	std::list<Vec3<int>> posToSpawn;
	posToSpawn.push_back(curPos);
	int numToSpawn = -1;
	for (auto &entry : item->spawnList)
	{
		numToSpawn += entry.second;
	}
	auto &map = tileObject->map;
	auto helper = BattleUnitTileHelper(map, *this);
	while (numToSpawn > 0 && !posToCheck.empty())
	{
		auto pos = posToCheck.front();
		posToCheck.pop_front();
		if (!map.tileIsValid(pos))
		{
			continue;
		}
		if (state.current_battle->findShortestPath(curPos, pos, helper, false, false, 0, true)
		        .back() == pos)
		{
			numToSpawn--;
			posToSpawn.push_back(pos);
		}
	}
	auto aliens = state.getAliens();
	for (auto &entry : item->spawnList)
	{
		for (int i = 0; i < entry.second; i++)
		{
			if (posToSpawn.empty())
			{
				break;
			}
			auto pos = posToSpawn.front();
			posToSpawn.pop_front();
			state.current_battle->spawnUnit(state, aliens, entry.first,
			                                {pos.x + 0.5f, pos.y + 0.5f, pos.z + 0.1f}, facing,
			                                BodyState::Standing);
		}
	}
	return true;
}

void BattleUnit::die(GameState &state, StateRef<BattleUnit> attacker, bool violently,
                     bool bledToDeath)
{
	agent->modified_stats.health = 0;
	std::ignore = bledToDeath;
	if (violently)
	{
		for (auto &e : agent->equipment)
		{
			switch (e->type->type)
			{
				// Blow up
				case AEquipmentType::Type::Popper:
					state.current_battle->addExplosion(state, position,
					                                   e->type->damage_type->explosionDoodad,
					                                   e->type->damage_type, e->type->damage,
					                                   e->type->explosion_depletion_rate, owner);
					break;
				case AEquipmentType::Type::Spawner:
				{
					useSpawner(state, e->type);
					break;
				}
				default:
					break;
			}
		}
	}
	// Clear focus
	for (auto &u : focusedByUnits)
	{
		u->focusUnit.clear();
	}
	focusedByUnits.clear();
	// Emit sound
	if (agent->type->dieSfx.find(agent->gender) != agent->type->dieSfx.end() &&
	    !agent->type->dieSfx.at(agent->gender).empty())
	{
		fw().soundBackend->playSample(
		    listRandomiser(state.rng, agent->type->dieSfx.at(agent->gender)), position);
	}
	// Morale and score
	auto player = state.getPlayer();
	// Find next highest ranking officer
	state.current_battle->refreshLeadershipBonus(agent->owner);
	// Penalty for teamkills or bonus for eliminating a hostile
	if (attacker && attacker->agent->owner == agent->owner)
	{
		// Teamkill penalty morale
		attacker->agent->modified_stats.loseMorale(20);
		attacker->combatRating -= agent->type->score;
		// Teamkill penalty score
		if (agent->owner == player)
		{
			state.current_battle->score.friendlyFire -= 10;
		}
	}
	else if (attacker &&
	         attacker->agent->owner->isRelatedTo(agent->owner) == Organisation::Relation::Hostile)
	{
		// Bonus for killing a hostile
		attacker->agent->modified_stats.gainMorale(
		    20 * state.current_battle->leadershipBonus[attacker->agent->owner]);
		for (auto &u : state.current_battle->units)
		{
			if (u.first != attacker.id || !u.second->isConscious() ||
			    u.second->agent->owner != attacker->agent->owner)
			{
				continue;
			}
			// Agents from attacker team gain morale
			u.second->agent->modified_stats.gainMorale(
			    10 * state.current_battle->leadershipBonus[attacker->agent->owner]);
		}
	}
	// Score for death/kill
	if (agent->owner == player)
	{
		state.current_battle->score.casualtyPenalty -= agent->type->score;
	}
	else if (attacker && attacker->agent->owner == player &&
	         player->isRelatedTo(agent->owner) == Organisation::Relation::Hostile)
	{
		attacker->combatRating += agent->type->score;
		state.current_battle->score.combatRating += agent->type->score;
	}
	// Penalty for unit in squad dying
	int moraleLossPenalty = 0;
	switch (agent->rank)
	{
		case Rank::Rookie:
		case Rank::Squaddie:
			moraleLossPenalty = 100;
			break;
		case Rank::SquadLeader:
			moraleLossPenalty = 110;
			break;
		case Rank::Sergeant:
			moraleLossPenalty = 120;
			break;
		case Rank::Captain:
			moraleLossPenalty = 130;
			break;
		case Rank::Colonel:
			moraleLossPenalty = 150;
			break;
		case Rank::Commander:
			moraleLossPenalty = 175;
			break;
	}
	for (auto &u : state.current_battle->units)
	{
		if (u.second->agent->owner != agent->owner)
		{
			continue;
		}
		// Surviving units lose morale
		u.second->agent->modified_stats.loseMorale(
		    (110 - u.second->agent->modified_stats.bravery) /
		    (100 + state.current_battle->leadershipBonus[agent->owner]) * moraleLossPenalty / 500);
	}
	// Events
	if (owner == state.current_battle->currentPlayer)
	{
		sendAgentEvent(state, GameEventType::AgentDied);
	}
	else if (state.current_battle->currentPlayer->isRelatedTo(owner) ==
	         Organisation::Relation::Hostile)
	{
		sendAgentEvent(state, GameEventType::HostileDied);
	}
	// Animate body
	dropDown(state);
}

void BattleUnit::fallUnconscious(GameState &state)
{
	sendAgentEvent(state, GameEventType::AgentUnconscious, true);
	dropDown(state);
}

void BattleUnit::beginBodyStateChange(GameState &state, BodyState bodyState)
{

	// This is ONLY called from BattleUnit::updateBody, which already ensures that:
	// - bodyState is legal for this unit
	// - there is no current body change going on
	// Therefore, we're not checking here for those conditions

	// Already in target body state -> Exit
	if (target_body_state == bodyState)
	{
		return;
	}

	// Cease hand animation immediately
	if (hand_animation_ticks_remaining != 0)
		setHandState(target_hand_state);

	// Find which animation is possible
	int frameCount = agent->getAnimationPack()->getFrameCountBody(displayedItem, current_body_state,
	                                                              bodyState, current_hand_state,
	                                                              current_movement_state, facing);
	// No such animation -> Try without movement
	if (frameCount == 0 && current_movement_state != MovementState::None)
	{
		frameCount = agent->getAnimationPack()->getFrameCountBody(displayedItem, current_body_state,
		                                                          bodyState, current_hand_state,
		                                                          MovementState::None, facing);
		if (frameCount != 0)
		{
			setMovementState(MovementState::None);
		}
	}
	// No such animation -> Try without aiming
	if (frameCount == 0 && current_hand_state != HandState::AtEase)
	{
		frameCount = agent->getAnimationPack()->getFrameCountBody(displayedItem, current_body_state,
		                                                          bodyState, HandState::AtEase,
		                                                          current_movement_state, facing);
		if (frameCount != 0)
		{
			setHandState(HandState::AtEase);
		}
	}
	// No such animation -> Try without both
	if (frameCount == 0 && current_movement_state != MovementState::None &&
	    current_hand_state != HandState::AtEase)
	{
		frameCount = agent->getAnimationPack()->getFrameCountBody(displayedItem, current_body_state,
		                                                          bodyState, HandState::AtEase,
		                                                          MovementState::None, facing);
		if (frameCount != 0)
		{
			setMovementState(MovementState::None);
			setHandState(HandState::AtEase);
		}
	}
	int ticks = frameCount * TICKS_PER_FRAME_UNIT;
	if (ticks > 0)
	{
		target_body_state = bodyState;
		body_animation_ticks_total = ticks;
		body_animation_ticks_remaining = ticks;
		// Updates bounds etc.
		if (tileObject)
		{
			setPosition(state, position);
		}
	}
	else
	{
		setBodyState(state, bodyState);
	}
}

bool BattleUnit::useBrainsucker(GameState &state)
{
	StateRef<DamageType> brainsucker = {&state, "DAMAGETYPE_BRAINSUCKER"};
	Vec3<int> targetPos = position;
	// Fill target list
	std::list<Vec3<int>> targetList;
	targetList.push_back(targetPos + Vec3<int>(facing.x, facing.y, 0));
	targetList.push_back(targetPos + Vec3<int>(facing.x, facing.y, 1));
	targetList.push_back(targetPos + Vec3<int>(facing.x, facing.y, -1));
	if (facing.x == 0)
	{
		targetList.push_back(targetPos + Vec3<int>(1, facing.y, 0));
		targetList.push_back(targetPos + Vec3<int>(1, facing.y, 1));
		targetList.push_back(targetPos + Vec3<int>(1, facing.y, -1));
		targetList.push_back(targetPos + Vec3<int>(-1, facing.y, 0));
		targetList.push_back(targetPos + Vec3<int>(-1, facing.y, 1));
		targetList.push_back(targetPos + Vec3<int>(-1, facing.y, -1));
	}
	else if (facing.y == 0)
	{
		targetList.push_back(targetPos + Vec3<int>(facing.x, 1, 0));
		targetList.push_back(targetPos + Vec3<int>(facing.x, 1, 1));
		targetList.push_back(targetPos + Vec3<int>(facing.x, 1, -1));
		targetList.push_back(targetPos + Vec3<int>(facing.x, -1, 0));
		targetList.push_back(targetPos + Vec3<int>(facing.x, -1, 1));
		targetList.push_back(targetPos + Vec3<int>(facing.x, -1, -1));
	}
	else
	{
		targetList.push_back(targetPos + Vec3<int>(facing.x, 0, 0));
		targetList.push_back(targetPos + Vec3<int>(facing.x, 0, 1));
		targetList.push_back(targetPos + Vec3<int>(facing.x, 0, -1));
		targetList.push_back(targetPos + Vec3<int>(0, facing.y, 0));
		targetList.push_back(targetPos + Vec3<int>(0, facing.y, 1));
		targetList.push_back(targetPos + Vec3<int>(0, facing.y, -1));
		targetList.push_back(targetPos + Vec3<int>(facing.x, -facing.y, 0));
		targetList.push_back(targetPos + Vec3<int>(facing.x, -facing.y, 1));
		targetList.push_back(targetPos + Vec3<int>(facing.x, -facing.y, -1));
		targetList.push_back(targetPos + Vec3<int>(-facing.x, facing.y, 0));
		targetList.push_back(targetPos + Vec3<int>(-facing.x, facing.y, 1));
		targetList.push_back(targetPos + Vec3<int>(-facing.x, facing.y, -1));
	}
	for (int x = -1; x <= 1; x++)
	{
		for (int y = -1; y <= 1; y++)
		{
			if (x == 0 && y == 0)
			{
				continue;
			}
			if ((facing.x != 0 && x == facing.x) || (facing.y != 0 && y == facing.y))
			{
				continue;
			}
			targetList.push_back(targetPos + Vec3<int>(x, y, 0));
			targetList.push_back(targetPos + Vec3<int>(x, y, 1));
			targetList.push_back(targetPos + Vec3<int>(x, y, -1));
		}
	}
	auto &map = tileObject->map;
	auto helper = BattleUnitTileHelper(map, *this);
	auto ourTile = tileObject->getOwningTile();
	for (auto &pos : targetList)
	{
		if (!map.tileIsValid(pos))
		{
			continue;
		}
		auto targetTile = map.getTile(pos);
		if (!helper.canEnterTile(ourTile, targetTile, false, true))
		{
			continue;
		}
		if (targetTile->getUnitIfPresent(true))
		{
			auto target = targetTile->getUnitIfPresent(true)->getUnit();
			if (brainsucker->dealDamage(100, target->agent->type->damage_modifier) != 0)
			{
				setMission(state, BattleUnitMission::jump(*this, target->getMuzzleLocation(),
				                                          BodyState::Jumping));
				return true;
			}
		}
	}
	return false;
}

bool BattleUnit::useItem(GameState &state, sp<AEquipment> item)
{
	if (item->ownerAgent != agent || (item->equippedSlotType != AEquipmentSlotType::RightHand &&
	                                  item->equippedSlotType != AEquipmentSlotType::LeftHand))
	{
		LogError("Unit %s attempting to use item that is not in hand or does not belong to us?",
		         id);
		return false;
	}
	switch (item->type->type)
	{
		// Items that cannot be used this way
		case AEquipmentType::Type::Weapon:
		case AEquipmentType::Type::Grenade:
		case AEquipmentType::Type::MindBender:
		case AEquipmentType::Type::Teleporter:
			return false;
		// Items that do nothing
		case AEquipmentType::Type::AlienDetector:
		case AEquipmentType::Type::Ammo:
		case AEquipmentType::Type::Armor:
		case AEquipmentType::Type::CloakingField:
		case AEquipmentType::Type::DimensionForceField:
		case AEquipmentType::Type::DisruptorShield:
		case AEquipmentType::Type::Loot:
		case AEquipmentType::Type::MindShield:
		case AEquipmentType::Type::MultiTracker:
		case AEquipmentType::Type::StructureProbe:
		case AEquipmentType::Type::VortexAnalyzer:
			return false;
		case AEquipmentType::Type::MotionScanner:
			if (item->inUse)
			{
				state.current_battle->removeScanner(state, *item);
			}
			else
			{
				if (state.current_battle->mode == Battle::Mode::TurnBased)
				{
					// 10% of max TUs
					if (!spendTU(state, getMotionScannerCost()))
					{
						LogWarning("Notify unsufficient TU for motion scanner");
						return false;
					}
				}
				else
				{
					state.current_battle->addScanner(state, *item);
				}
			}
			item->inUse = !item->inUse;
			return true;
		case AEquipmentType::Type::MediKit:
			// Initial use of medikit just brings up interface, action and TU spent happens
			// when individual body part is clicked
			item->inUse = !item->inUse;
			return true;
		case AEquipmentType::Type::Brainsucker:
			useBrainsucker(state);
			break;
		case AEquipmentType::Type::Popper:
		case AEquipmentType::Type::Spawner:
			// Just suicide, explosion/spawn will happen automatically
			die(state);
			return true;
	}

	return false;
}

bool BattleUnit::useMedikit(GameState &state, BodyPart part)
{
	if (fatalWounds[part] == 0)
	{
		return false;
	}

	if (state.current_battle->mode == Battle::Mode::TurnBased)
	{
		// 37.5% of max TUs
		if (!spendTU(state, getMedikitCost()))
		{
			LogWarning("Notify unsufficient TU for medikit");
			return false;
		}
		fatalWounds[part]--;
		agent->modified_stats.health += 5;
	}
	else
	{
		isHealing = true;
		healingBodyPart = part;
	}
	return true;
}

unsigned int BattleUnit::getBodyAnimationFrame() const
{
	return body_animation_ticks_remaining > 0
	           ? (body_animation_ticks_remaining + TICKS_PER_FRAME_UNIT - 1) / TICKS_PER_FRAME_UNIT
	           : body_animation_ticks_static / TICKS_PER_FRAME_UNIT;
}

void BattleUnit::setBodyState(GameState &state, BodyState bodyState)
{
	if (!agent->isBodyStateAllowed(bodyState))
	{
		LogError("SetBodyState called on %s with %d", id, (int)bodyState);
		return;
	}
	bool roseUp = current_body_state == BodyState::Downed;
	current_body_state = bodyState;
	target_body_state = bodyState;
	body_animation_ticks_remaining = 0;
	body_animation_ticks_total = 1;
	// Update things that require tileObject (or stuff loaded after battle::init)
	if (tileObject)
	{
		// Ensure we have frames in this state
		auto animationPack = agent->getAnimationPack();
		if (animationPack->getFrameCountBody(displayedItem, current_body_state, target_body_state,
		                                     current_hand_state, current_movement_state,
		                                     facing) == 0)
		{
			// No animation for target state -> Try without movement
			if (current_movement_state != MovementState::None &&
			    animationPack->getFrameCountBody(displayedItem, current_body_state,
			                                     target_body_state, current_hand_state,
			                                     MovementState::None, facing) != 0)
			{
				setMovementState(MovementState::None);
			}
			// No animation for target state -> Try without aiming
			else if (current_hand_state != HandState::AtEase &&
			         animationPack->getFrameCountBody(displayedItem, current_body_state,
			                                          target_body_state, HandState::AtEase,
			                                          current_movement_state, facing) != 0)
			{
				setHandState(HandState::AtEase);
			}
			// We know for sure this body state is allowed,
			// and we know for sure allowed body state has frames w/o aiming and moving
			else
			{
				setMovementState(MovementState::None);
				setHandState(HandState::AtEase);
			}
		}
		// Updates bounds etc.
		setPosition(state, position);
		// Update vision since our head position may have changed
		refreshUnitVision(state);
		// If rose up - update vision for units that see this
		if (roseUp)
		{
			refreshUnitVisibilityAndVision(state);
		}
	}
}

unsigned int BattleUnit::getHandAnimationFrame() const
{
	return ((firing_animation_ticks_remaining > 0 ? firing_animation_ticks_remaining
	                                              : hand_animation_ticks_remaining) +
	        TICKS_PER_FRAME_UNIT - 1) /
	       TICKS_PER_FRAME_UNIT;
}

bool BattleUnit::canHandStateChange(HandState state)
{
	return firing_animation_ticks_remaining == 0 && hand_animation_ticks_remaining == 0 &&
	       body_animation_ticks_remaining == 0 && target_hand_state != state &&
	       (state == HandState::AtEase ||
	        (agent->isFireDuringMovementStateAllowed(current_movement_state) &&
	         current_body_state != BodyState::Throwing &&
	         current_body_state != BodyState::Jumping &&
	         (current_movement_state == MovementState::None ||
	          current_body_state != BodyState::Prone)));
}

void BattleUnit::beginHandStateChange(HandState state)
{
	// This is ONLY called after confirming with canHandStateChange that change is valid
	// Therefore, we're not checking for conditions

	if (target_hand_state == state)
	{
		return;
	}

	int frameCount = agent->getAnimationPack()->getFrameCountHands(
	    displayedItem, current_body_state, current_hand_state, state, current_movement_state,
	    facing);
	int ticks = frameCount * TICKS_PER_FRAME_UNIT;

	if (ticks > 0 && target_hand_state != state)
	{
		target_hand_state = state;
		hand_animation_ticks_remaining = ticks;
	}
	else
	{
		setHandState(state);
	}
	residual_aiming_ticks_remaining = 0;
}

void BattleUnit::setHandState(HandState state)
{
	current_hand_state = state;
	target_hand_state = state;
	hand_animation_ticks_remaining = 0;
	firing_animation_ticks_remaining =
	    state != HandState::Firing
	        ? 0
	        : agent->getAnimationPack()->getFrameCountFiring(displayedItem, current_body_state,
	                                                         current_movement_state, facing) *
	              TICKS_PER_FRAME_UNIT;
	residual_aiming_ticks_remaining = state == HandState::Aiming ? TICKS_PER_SECOND / 3 : 0;
}

void BattleUnit::beginTurning(GameState &, Vec2<int> newFacing)
{
	goalFacing = newFacing;
	turning_animation_ticks_remaining = TICKS_PER_FRAME_UNIT;
}

void BattleUnit::setFacing(GameState &state, Vec2<int> newFacing)
{
	facing = newFacing;
	goalFacing = newFacing;
	turning_animation_ticks_remaining = 0;
	refreshUnitVision(state);
}

void BattleUnit::setMovementState(MovementState state)
{
	if (!agent->isMovementStateAllowed(state))
	{
		LogError("WTF? Where the hell you're going?");
		return;
	}

	if (current_movement_state == state)
	{
		return;
	}

	switch (state)
	{
		case MovementState::None:
			movement_ticks_passed = 0;
			movement_sounds_played = 0;
			ticksUntillNextTargetCheck = 0;
			break;
		case MovementState::Running:
			if (current_hand_state != HandState::AtEase || target_hand_state != HandState::AtEase)
			{
				setHandState(HandState::AtEase);
			}
			break;
		case MovementState::Strafing:
			// Nothing TBD
			break;
		default:
			break;
	}

	// Ensure we have frames in this state
	if (agent->getAnimationPack()->getFrameCountBody(displayedItem, current_body_state,
	                                                 target_body_state, current_hand_state, state,
	                                                 facing) == 0)
	{
		// No animation for target state -> Try without aiming
		if (current_hand_state != HandState::AtEase &&
		    agent->getAnimationPack()->getFrameCountBody(displayedItem, current_body_state,
		                                                 target_body_state, HandState::AtEase,
		                                                 state, facing) != 0)
		{
			setHandState(HandState::AtEase);
		}
		else
		{
			LogError("setMovementState %d incompatible with current body states %d to %d",
			         (int)state, (int)current_body_state, (int)target_body_state);
			return;
		}
	}

	current_movement_state = state;
}

void BattleUnit::setMovementMode(MovementMode mode)
{
	switch (mode)
	{
		case MovementMode::Prone:
			if (agent->isBodyStateAllowed(BodyState::Prone))
			{
				movement_mode = MovementMode::Prone;
			}
			break;
		case MovementMode::Walking:
			if (agent->isBodyStateAllowed(BodyState::Standing) ||
			    agent->isBodyStateAllowed(BodyState::Flying))
			{
				movement_mode = MovementMode::Walking;
			}
			break;
		case MovementMode::Running:
			if (agent->isMovementStateAllowed(MovementState::Running))
			{
				movement_mode = MovementMode::Running;
			}
			break;
	}
}

unsigned int BattleUnit::getWalkSoundIndex()
{
	if (current_movement_state == MovementState::Running)
	{
		return ((movement_sounds_played + UNITS_TRAVELLED_PER_SOUND_RUNNING_DIVISOR - 1) /
		        UNITS_TRAVELLED_PER_SOUND_RUNNING_DIVISOR) %
		       2;
	}
	else
	{
		return movement_sounds_played % 2;
	}
}

bool BattleUnit::getNewGoal(GameState &state)
{
	atGoal = true;
	launched = false;
	// Pop finished missions if present
	if (popFinishedMissions(state))
	{
		return true;
	}
	// Try to get new destination
	Vec3<float> nextGoal;
	if (getNextDestination(state, nextGoal))
	{
		goalPosition = nextGoal;
		atGoal = false;
		startMoving(state);
	}
	else if (!hasMovementQueued())
	{
		setMovementState(MovementState::None);
	}
	return false;
}

Vec3<float> BattleUnit::getMuzzleLocation() const
{
	return position +
	       Vec3<float>{0.0f, 0.0f,
	                   ((float)agent->type->bodyType->muzzleZPosition.at(current_body_state) *
	                        (body_animation_ticks_remaining) +
	                    (float)agent->type->bodyType->muzzleZPosition.at(target_body_state) *
	                        (body_animation_ticks_total - body_animation_ticks_remaining)) /
	                       (float)body_animation_ticks_total / 40.0f};
}

Vec3<float> BattleUnit::getThrownItemLocation() const
{
	return position +
	       Vec3<float>{0.0f, 0.0f,
	                   ((float)agent->type->bodyType->height.at(BodyState::Throwing) - 4.0f) /
	                       2.0f / 40.0f};
}

unsigned int BattleUnit::getDistanceTravelled() const
{
	return movement_ticks_passed / TICKS_PER_UNIT_TRAVELLED;
}

bool BattleUnit::shouldPlaySoundNow()
{
	if (current_body_state == BodyState::Jumping && target_body_state == BodyState::Jumping)
	{
		return false;
	}
	bool play = false;
	unsigned int sounds_to_play = getDistanceTravelled() / UNITS_TRAVELLED_PER_SOUND;
	if (sounds_to_play != movement_sounds_played)
	{
		unsigned int divisor = (current_movement_state == MovementState::Running)
		                           ? UNITS_TRAVELLED_PER_SOUND_RUNNING_DIVISOR
		                           : 1;
		play = ((sounds_to_play + divisor - 1) % divisor) == 0;
		movement_sounds_played = sounds_to_play;
	}
	return play;
}

bool BattleUnit::popFinishedMissions(GameState &state)
{
	while (missions.size() > 0 && missions.front()->isFinished(state, *this))
	{
		LogWarning("Unit %s mission \"%s\" finished", id, missions.front()->getName());
		missions.pop_front();

		// We may have retreated as a result of finished mission
		if (retreated)
			return true;

		if (!missions.empty())
		{
			missions.front()->start(state, *this);
			continue;
		}
		else
		{
			LogWarning("No next unit mission, going idle");
			break;
		}
	}
	return false;
}

bool BattleUnit::hasMovementQueued()
{
	for (auto &m : missions)
	{
		if (m->type == BattleUnitMission::Type::GotoLocation ||
		    m->type == BattleUnitMission::Type::Brainsuck)
		{
			return true;
		}
	}
	return false;
}

bool BattleUnit::getNextDestination(GameState &state, Vec3<float> &dest)
{
	if (missions.empty())
	{
		return false;
	}
	return missions.front()->getNextDestination(state, *this, dest);
}

bool BattleUnit::getNextFacing(GameState &state, Vec2<int> &dest)
{
	if (missions.empty())
	{
		return false;
	}
	return missions.front()->getNextFacing(state, *this, dest);
}

bool BattleUnit::getNextBodyState(GameState &state, BodyState &dest)
{
	if (missions.empty())
	{
		return false;
	}
	return missions.front()->getNextBodyState(state, *this, dest);
}

bool BattleUnit::addMission(GameState &state, BattleUnitMission::Type type)
{
	switch (type)
	{
		case BattleUnitMission::Type::RestartNextMission:
			return addMission(state, BattleUnitMission::restartNextMission(*this));
		case BattleUnitMission::Type::ReachGoal:
			return addMission(state, BattleUnitMission::reachGoal(*this));
		case BattleUnitMission::Type::AcquireTU:
			return addMission(state, BattleUnitMission::acquireTU(*this));
		case BattleUnitMission::Type::DropItem:
		case BattleUnitMission::Type::ThrowItem:
		case BattleUnitMission::Type::Snooze:
		case BattleUnitMission::Type::ChangeBodyState:
		case BattleUnitMission::Type::Turn:
		case BattleUnitMission::Type::Brainsuck:
		case BattleUnitMission::Type::Jump:
		case BattleUnitMission::Type::GotoLocation:
		case BattleUnitMission::Type::Teleport:
			LogError("Cannot add mission by type if it requires parameters");
			break;
	}
	return false;
}

bool BattleUnit::cancelMissions(GameState &state, bool forced)
{
	if (forced)
	{
		// Drop gear used by missions, remove headcrab
		std::list<sp<AEquipment>> equipToDrop;
		for (auto &m : missions)
		{
			if (m->item && m->item->ownerAgent)
			{
				equipToDrop.push_back(m->item);
			}
			if (m->targetUnit && m->type == BattleUnitMission::Type::Brainsuck)
			{
				m->targetUnit->brainSucker.clear();
			}
		}
		missions.clear();
		for (auto &e : equipToDrop)
		{
			addMission(state, BattleUnitMission::dropItem(*this, e));
		}
	}
	else
	{

		if (popFinishedMissions(state))
		{
			// Unit retreated
			return false;
		}
		if (missions.empty())
		{
			return true;
		}

		// Figure out if we can cancel the mission in front
		bool letFinish = false;
		int facingDelta = 0;
		switch (missions.front()->type)
		{
			// Missions that cannot be cancelled
			case BattleUnitMission::Type::ThrowItem:
			case BattleUnitMission::Type::Brainsuck:
				return false;
			// Jump can only be cancelled if we have not jumped yet
			case BattleUnitMission::Type::Jump:
				return !missions.front()->jumped;
			// Drop Item can only be cancelled if item is in agent's inventory
			case BattleUnitMission::Type::DropItem:
				if (missions.front()->item && !missions.front()->item->ownerAgent)
				{
					return false;
				}
				break;
			// Missions that must be let finish
			case BattleUnitMission::Type::ChangeBodyState:
			case BattleUnitMission::Type::Turn:
			case BattleUnitMission::Type::GotoLocation:
			case BattleUnitMission::Type::ReachGoal:
				letFinish = true;
				break;
			// Missions that can be cancelled
			case BattleUnitMission::Type::Snooze:
			case BattleUnitMission::Type::Teleport:
			case BattleUnitMission::Type::RestartNextMission:
			case BattleUnitMission::Type::AcquireTU:
				break;
		}

		// Figure out what to do with the unfinished mission
		if (letFinish)
		{
			auto &m = missions.front();
			// If turning - downgrade to a turning mission
			if (facing != goalFacing)
			{
				m->type = BattleUnitMission::Type::Turn;
				m->targetFacing = goalFacing;
				if (m->costPaidUpFront > 0)
				{
					// Refund queued action, subtract turning cost
					agent->modified_stats.time_units += m->costPaidUpFront - 1;
				}
			}
			// If changing body - downgrade to a body state change mission
			else if (current_body_state != target_body_state)
			{
				m->type = BattleUnitMission::Type::ChangeBodyState;
				m->targetBodyState = target_body_state;
			}
			else
			{
				facingDelta = m->facingDelta;
				letFinish = false;
			}
		}

		// Cancel missions
		while (missions.size() > (letFinish ? 1 : 0))
		{
			agent->modified_stats.time_units += missions.back()->costPaidUpFront;
			missions.pop_back();
		}
		if (missions.empty() && !atGoal)
		{
			addMission(state, BattleUnitMission::reachGoal(*this, facingDelta));
		}
	}
	return true;
}

bool BattleUnit::setMission(GameState &state, BattleUnitMission *mission)
{
	// Check if mission was actually passed
	// We can receive nullptr here in case mission was impossible
	if (!mission)
	{
		return false;
	}

	// Special checks and actions based on mission type
	switch (mission->type)
	{
		case BattleUnitMission::Type::Jump:
		case BattleUnitMission::Type::Turn:
			stopAttacking();
			break;
		default:
			// Nothing to check for in other missions
			break;
	}

	if (!cancelMissions(state))
	{
		delete mission;
		return false;
	}

	// There is a mission remaining that wants to let it finish
	if (!missions.empty())
	{
		switch (mission->type)
		{
			// Brainsuck overwhelms everything
			case BattleUnitMission::Type::Brainsuck:
			{
				setMovementState(MovementState::None);
				setBodyState(state, BodyState::Standing);
				setFacing(state, goalFacing);
				missions.clear();
				break;
			}
			// Instant throw always cancels if agent can afford it
			case BattleUnitMission::Type::ThrowItem:
			{
				// FIXME: actually read the option
				bool USER_OPTION_ALLOW_INSTANT_THROWS = true;
				if (USER_OPTION_ALLOW_INSTANT_THROWS && canAfford(state, getThrowCost(), true))
				{
					setMovementState(MovementState::None);
					setBodyState(state, BodyState::Standing);
					setFacing(state, BattleUnitMission::getFacing(*this, mission->targetLocation));
					missions.clear();
				}
				break;
			}
			// Turning can be cancelled if our mission will require us to turn in a different dir
			// Also reachGoal can be cancelled by GotoLocation
			case BattleUnitMission::Type::Turn:
			case BattleUnitMission::Type::GotoLocation:
			case BattleUnitMission::Type::ReachGoal:
			{
				if (missions.front()->type == BattleUnitMission::Type::ReachGoal &&
				    mission->type == BattleUnitMission::Type::GotoLocation)
				{
					missions.clear();
				}
				else if (facing != goalFacing)
				{
					Vec2<int> nextFacing;
					bool haveNextFacing = true;
					switch (mission->type)
					{
						case BattleUnitMission::Type::Turn:
							nextFacing =
							    BattleUnitMission::getFacingStep(*this, mission->targetFacing);
							break;
						case BattleUnitMission::Type::GotoLocation:
							// We have to start it in order to see where we're going
							mission->start(state, *this);
							if (mission->currentPlannedPath.empty())
							{
								haveNextFacing = false;
								break;
							}
							nextFacing = BattleUnitMission::getFacingStep(
							    *this, BattleUnitMission::getFacing(
							               *this, mission->currentPlannedPath.front()));
							break;
						case BattleUnitMission::Type::ReachGoal:
							nextFacing = BattleUnitMission::getFacingStep(
							    *this, BattleUnitMission::getFacing(*this, position, goalPosition));
							break;
						default: // don't cry about unhandled case, compiler
							break;
					}
					// If we are turning towards something that will not be our next facing when we
					// try
					// to execute our mission then we're better off canceling it
					if (haveNextFacing && nextFacing != goalFacing)
					{
						setFacing(state, facing);
						missions.clear();
					}
				}
				break;
			}
			default:
				break;
		}
	}

	// Finally, add the mission
	return addMission(state, mission);
}

bool BattleUnit::addMission(GameState &state, BattleUnitMission *mission, bool toBack)
{
	if (toBack)
	{
		missions.emplace_back(mission);
		return true;
	}

	switch (mission->type)
	{
		// Reach goal can only be added if it can overwrite the mission
		case BattleUnitMission::Type::ReachGoal:
		{
			if (missions.size() > 0)
			{
				switch (missions.front()->type)
				{
					// Missions that prevent going to goal
					case BattleUnitMission::Type::Snooze:
					case BattleUnitMission::Type::Jump:
					case BattleUnitMission::Type::ThrowItem:
					case BattleUnitMission::Type::ChangeBodyState:
					case BattleUnitMission::Type::ReachGoal:
					case BattleUnitMission::Type::DropItem:
					case BattleUnitMission::Type::Teleport:
					case BattleUnitMission::Type::RestartNextMission:
					case BattleUnitMission::Type::Brainsuck:
					case BattleUnitMission::Type::GotoLocation:
					case BattleUnitMission::Type::Turn:
						delete mission;
						return false;
					// Missions that can be overwritten
					case BattleUnitMission::Type::AcquireTU:
						break;
				}
			}
			missions.emplace_front(mission);
			mission->start(state, *this);
			break;
		}
		// Missions that can be added to the back at any time
		case BattleUnitMission::Type::Turn:
		case BattleUnitMission::Type::ChangeBodyState:
		case BattleUnitMission::Type::ThrowItem:
		case BattleUnitMission::Type::GotoLocation:
		case BattleUnitMission::Type::Jump:
		case BattleUnitMission::Type::Teleport:
			missions.emplace_back(mission);
			// Missions added to back normally start only if they are the only mission in the queue
			// Teleport always starts immediately, even if the agent is waiting to finish something
			if (missions.size() == 1 || mission->type == BattleUnitMission::Type::Teleport)
			{
				mission->start(state, *this);
			}
			break;
		// Missions that can be added to the front at any time
		case BattleUnitMission::Type::Snooze:
		case BattleUnitMission::Type::AcquireTU:
		case BattleUnitMission::Type::RestartNextMission:
		case BattleUnitMission::Type::DropItem:
		case BattleUnitMission::Type::Brainsuck:
			missions.emplace_front(mission);
			mission->start(state, *this);
			break;
	}
	return !mission->cancelled;
}
}<|MERGE_RESOLUTION|>--- conflicted
+++ resolved
@@ -1012,17 +1012,8 @@
                                 StateRef<AEquipmentType> item, bool impact)
 {
 	std::ignore = item;
-<<<<<<< HEAD
 	bool realTime = state.current_battle->mode == Battle::Mode::RealTime;
 	if (impact)
-=======
-	sendAgentEvent(state,
-	               status == PsiStatus::Control ? GameEventType::AgentPsiControlled
-	                                            : GameEventType::AgentPsiAttacked,
-	               true);
-	// FIXME: Change to correct psi stun / panic effects
-	switch (status)
->>>>>>> 38b007e1
 	{
 		sendAgentEvent(state, status == PsiStatus::Control ? GameEventType::AgentPsiControlled
 		                                                   : GameEventType::AgentPsiAttacked,
