#ifndef _USE_MATH_DEFINES
#define _USE_MATH_DEFINES
#endif
#include "game/state/battle/battleunit.h"
#include "framework/framework.h"
#include "framework/sound.h"
#include "game/state/aequipment.h"
#include "game/state/battle/ai/unitaihelper.h"
#include "game/state/battle/battle.h"
#include "game/state/battle/battlecommonsamplelist.h"
#include "game/state/battle/battleitem.h"
#include "game/state/battle/battleunitanimationpack.h"
#include "game/state/city/projectile.h"
#include "game/state/gameevent.h"
#include "game/state/gamestate.h"
#include "game/state/rules/damage.h"
#include "game/state/tileview/collision.h"
#include "game/state/tileview/tileobject_battleunit.h"
#include "game/state/tileview/tileobject_shadow.h"
#include "library/line.h"
#include "library/strings_format.h"
#include <algorithm>
#include <cmath>
#include <glm/glm.hpp>
#include <glm/gtx/vector_angle.hpp>

namespace OpenApoc
{

namespace
{
static const std::set<TileObject::Type> mapPartSet = {
    TileObject::Type::Ground, TileObject::Type::LeftWall, TileObject::Type::RightWall,
    TileObject::Type::Feature};
static const std::set<TileObject::Type> unitSet = {TileObject::Type::Unit};
}

sp<BattleUnit> BattleUnit::get(const GameState &state, const UString &id)
{
	auto it = state.current_battle->units.find(id);
	if (it == state.current_battle->units.end())
	{
		LogError("No agent_type matching ID \"%s\"", id);
		return nullptr;
	}
	return it->second;
}

const UString &BattleUnit::getPrefix()
{
	static UString prefix = "BATTLEUNIT_";
	return prefix;
}
const UString &BattleUnit::getTypeName()
{
	static UString name = "BattleUnit";
	return name;
}
const UString &BattleUnit::getId(const GameState &state, const sp<BattleUnit> ptr)
{
	static const UString emptyString = "";
	for (auto &a : state.current_battle->units)
	{
		if (a.second == ptr)
			return a.first;
	}
	LogError("No battleUnit matching pointer %p", ptr.get());
	return emptyString;
}

// Called before unit is added to the map itself
void BattleUnit::init(GameState &state)
{
	owner = agent->owner;
	agent->unit = {&state, id};
	aiList.init(state, *this);
}

void BattleUnit::destroy()
{
	targetUnit.clear();
	focusUnit.clear();
	focusedByUnits.clear();
	psiTarget.clear();
	brainSucker.clear();

	if (agent)
	{
		agent->unit.clear();
	}
	visibleUnits.clear();
	visibleEnemies.clear();
	aiList.aiList.clear();

	for (auto &m : missions)
	{
		m->targetUnit.clear();
	}
}

void BattleUnit::removeFromSquad(Battle &battle)
{
	if (squadNumber != -1)
	{
		battle.forces[owner].removeAt(squadNumber, squadPosition);
	}
}

bool BattleUnit::assignToSquad(Battle &battle, int squadNumber, int squadPosition)
{
	if (squadNumber == -1)
	{
		for (int i = 0; i < (int)battle.forces[owner].squads.size(); i++)
		{
			auto &squad = battle.forces[owner].squads[i];
			if (squad.getNumUnits() < 6)
			{
				if (squadPosition == -1)
				{
					return battle.forces[owner].insert(i, shared_from_this());
				}
				else
				{
					return battle.forces[owner].insertAt(i, squadPosition, shared_from_this());
				}
			}
		}
		return false;
	}
	else
	{
		if (squadPosition == -1)
		{
			return battle.forces[owner].insert(squadNumber, shared_from_this());
		}
		else
		{
			return battle.forces[owner].insertAt(squadNumber, squadPosition, shared_from_this());
		}
	}
}

void BattleUnit::moveToSquadPosition(Battle &battle, int squadPosition)
{
	battle.forces[owner].insertAt(squadNumber, squadPosition, shared_from_this());
}

bool BattleUnit::isFatallyWounded()
{
	for (auto &e : fatalWounds)
	{
		if (e.second > 0)
		{
			return true;
		}
	}
	return false;
}

void BattleUnit::setPosition(GameState &state, const Vec3<float> &pos, bool goal)
{
	auto oldPosition = position;
	position = pos;
	if (!tileObject)
	{
		LogError("setPosition called on unit with no tile object");
		return;
	}

	tileObject->setPosition(pos);

	if (shadowObject)
	{
		shadowObject->setPosition(tileObject->getCenter());
	}
	if (oldPosition != position)
	{
		state.current_battle->notifyAction(position, {&state, id});
	}
	if ((Vec3<int>)oldPosition != (Vec3<int>)position)
	{
		state.current_battle->notifyScanners(position);
		tilesMoved++;
		if (agent->type->spreadHazardDamageType)
		{
			state.current_battle->placeHazard(
			    state, owner, {&state, id}, agent->type->spreadHazardDamageType, oldPosition,
			    agent->type->spreadHazardDamageType->hazardType->getLifetime(state),
			    randBoundsInclusive(state.rng, agent->type->spreadHazardMinPower,
			                        agent->type->spreadHazardMaxPower),
			    agent->type->spreadHazardTTLDivizor, false);
		}
		else if (enzymeDebuffIntensity > 0)
		{
			spawnEnzymeSmoke(state, position);
		}
	}
	if (goal)
	{
		onReachGoal(state);
	}
}

void BattleUnit::refreshUnitVisibility(GameState &state)
{
	for (auto &entry : state.current_battle->units)
	{
		auto unit = entry.second;
		if (!unit->isConscious())
		{
			continue;
		}
		unit->refreshUnitVision(state, !unit->isWithinVision(position), {&state, id});
	}
}

bool BattleUnit::isWithinVision(Vec3<int> pos)
{
	auto diff = pos - (Vec3<int>)position;
	// Distance quick check
	if (diff.x * diff.x + diff.y * diff.y > VIEW_DISTANCE * VIEW_DISTANCE)
	{
		return false;
	}
	// Static units have 360 vision
	if (agent->type->bodyType->allowed_movement_states.size() == 1)
	{
		return true;
	}
	// Facing: Any, check if we're at the correct side
	if (diff.x * facing.x < 0 || diff.y * facing.y < 0)
	{
		return false;
	}
	// Facing: Diagonalley
	if (facing.x != 0 && facing.y != 0)
	{
		// Nothing to be done, we already checked above
	}
	// Facing: Along one of axes
	else
	{
		// Facing: Along X
		if (facing.x != 0)
		{
			// Already checked if we're at the correct side above
			// Now we only need to check if we're inside the cone
			if (std::abs(diff.x) < std::abs(diff.y))
			{
				return false;
			}
		}
		// Facing: Along Y
		else
		{
			// Already checked if we're at the correct side above
			// Now we only need to check if we're inside the cone
			if (std::abs(diff.x) > std::abs(diff.y))
			{
				return false;
			}
		}
	}
	return true;
}

void BattleUnit::calculateVisionToTerrain(GameState &state, Battle &battle, TileMap &map,
                                          Vec3<float> eyesPos)
{
	static const int lazyLimit = 5 * 9;
	std::set<int> discoveredBlocks;
	auto &visibleBlocks = battle.visibleBlocks.at(owner);

	// Update unit's vision of los block he's standing in
	{
		auto idx = battle.getLosBlockID(position.x, position.y, position.z);
		if (!visibleBlocks.at(idx))
		{
			visibleBlocks.at(idx) = true;
			discoveredBlocks.insert(idx);
		}
	}

	auto blocksToCheck = std::set<int>();
	int totalChecks = 0;
	// Calc los to other blocks we haven't seen yet
	for (int idx = 0; idx < (int)visibleBlocks.size(); idx++)
	{
		// Block already seen
		if (visibleBlocks.at(idx))
		{
			continue;
		}

		totalChecks++;
		blocksToCheck.insert(idx);
		if (totalChecks >= lazyLimit)
		{
			break;
		}
	}

	if (totalChecks >= lazyLimit)
	{
		calculateVisionToLosBlocksLazy(state, battle, map, eyesPos, discoveredBlocks);
	}
	else
	{
		calculateVisionToLosBlocks(state, battle, map, eyesPos, discoveredBlocks, blocksToCheck);
	}

	// Reveal all discovered blocks
	for (auto &idx : discoveredBlocks)
	{
		auto l = battle.losBlocks.at(idx);
		for (int x = l->start.x; x < l->end.x; x++)
		{
			for (int y = l->start.y; y < l->end.y; y++)
			{
				for (int z = l->start.z; z < l->end.z; z++)
				{
					battle.setVisible(owner, x, y, z);
				}
			}
		}
	}
}

void BattleUnit::calculateVisionToLosBlocks(GameState &state, Battle &battle, TileMap &map,
                                            Vec3<float> eyesPos, std::set<int> &discoveredBlocks,
                                            std::set<int> &blocksToCheck)
{
	auto &visibleBlocks = battle.visibleBlocks.at(owner);
	for (auto &idx : blocksToCheck)
	{
		// Get block and its center
		auto &l = *battle.losBlocks.at(idx);
		auto centerXY = Vec3<int>{(l.start.x + l.end.x) / 2, (l.start.y + l.end.y) / 2, 0};
		// Set target to center
		bool targetFound = false;
		auto target = centerXY;
		// Set target's Z to our level (or closest possible)
		int posZ = position.z;
		if (posZ >= l.start.z && posZ < l.end.z)
		{
			target.z = posZ;
		}
		else if (posZ < l.start.z)
		{
			target.z = l.start.z;
		}
		else
		{
			target.z = l.end.z - 1;
		}
		// Try to target center of LOS block (on our Z level)
		if (isWithinVision(target))
		{
			targetFound = true;
		}
		// Try to target point within that is closest to our sight's middlepoint
		else
		{
			// Get point in the middle of our sight forward
			int dist =
			    facing.x != 0 && facing.y != 0 ? VIEW_DISTANCE * 100 / 141 / 2 : VIEW_DISTANCE / 2;
			auto sightMiddleXY = (Vec3<int>)position;
			sightMiddleXY.x += facing.x * dist;
			sightMiddleXY.y += facing.y * dist;
			// Get point closest to that point
			target.x =
			    std::abs(l.start.x - sightMiddleXY.x) < std::abs(l.end.x - 1 - sightMiddleXY.x)
			        ? l.start.x
			        : l.end.x - 1;
			target.y =
			    std::abs(l.start.y - sightMiddleXY.y) < std::abs(l.end.y - 1 - sightMiddleXY.y)
			        ? l.start.y
			        : l.end.y - 1;
			if (posZ >= l.start.z && posZ < l.end.z)
			{
				target.z = posZ;
			}
			else if (posZ < l.start.z)
			{
				target.z = l.start.z;
			}
			else
			{
				target.z = l.end.z - 1;
			}
			// Try to target that point
			if (isWithinVision(target))
			{
				targetFound = true;
			}
		}

		// If target is found then we can try to los to this block
		if (targetFound)
		{
			auto c = map.findCollision(eyesPos, {target.x + 0.5f, target.y + 0.5f, target.z + 0.5f},
			                           mapPartSet, tileObject, true, false, VIEW_DISTANCE);

			// FIXME: Handle collisions with left/right/ground that prevent seeing inside
			// If going positive on axes, we must shorten our beam a little bit, so that if
			// collision was with a wall or ground, it would not consider a block as seen

			if (!c.outOfRange && (!c || l.contains(c.position)))
			{
				visibleBlocks.at(idx) = true;
				discoveredBlocks.insert(idx);
			}
		}
	}
}

void BattleUnit::calculateVisionToLosBlocksLazy(GameState &state, Battle &battle, TileMap &map,
                                                Vec3<float> eyesPos,
                                                std::set<int> &discoveredBlocks)
{
	auto &visibleBlocks = battle.visibleBlocks.at(owner);
	auto &tileToLosBlock = battle.tileToLosBlock;

	// Basically, we're checking in five directions on Z-scale, and in five directions on  XY scale
	// Values are picked so that atan of these values give relatively even angle distributions

	// First value is multiplier for XY part of vector, second value is vector's Z
	static const std::vector<Vec2<float>> zTarget = {{0.18f, 1.0f},  {1.0f, 1.0f},  {1.0f, 0.55f},
	                                                 {1.0f, 0.18f},  {1.0f, 0.0f},  {1.0f, -0.18f},
	                                                 {1.0f, -0.55f}, {1.0f, -1.0f}, {0.18f, -1.0f}};
	// First value is X, second value is Y
	static const std::vector<Vec2<float>> diagTarget = {
	    {0.18f, 1.0f}, {0.55f, 1.0f}, {1.0f, 1.0f}, {1.0f, 0.55f}, {1.0f, 0.18f}};
	// Value for the coordinate which is zero in the facing (Y if facing along X etc.)
	static const std::vector<float> dirTarget = {-0.82f, -0.45f, 0.0f, 0.45f, 0.82f};

	for (int z = 0; z < 9; z++)
	{
		for (int xy = 0; xy < 5; xy++)
		{
			Vec3<float> targetVector;
			if (facing.x != 0 && facing.y != 0)
			{
				targetVector = {(float)facing.x * diagTarget.at(xy).x * zTarget.at(z).x,
				                (float)facing.y * diagTarget.at(xy).y * zTarget.at(z).x,
				                zTarget.at(z).y};
			}
			else if (facing.x != 0)
			{
				targetVector = {(float)facing.x * zTarget.at(z).x,
				                dirTarget.at(xy) * zTarget.at(z).x, zTarget.at(z).y};
			}
			else
			{
				targetVector = {dirTarget.at(xy) * zTarget.at(z).x,
				                (float)facing.y * zTarget.at(z).x, zTarget.at(z).y};
			}
			targetVector = glm::normalize(targetVector) * (float)VIEW_DISTANCE;

			auto c = map.findCollision(eyesPos, eyesPos + targetVector, mapPartSet, tileObject,
			                           true, false, VIEW_DISTANCE, true);

			for (auto &t : c.passedTiles)
			{
				auto idx = tileToLosBlock.at(t.z * battle.size.x * battle.size.y +
				                             t.y * battle.size.x + t.x);
				if (!visibleBlocks.at(idx))
				{
					visibleBlocks.at(idx) = true;
					discoveredBlocks.insert(idx);
				}
			}
		}
	}
}

bool BattleUnit::calculateVisionToUnit(GameState &state, Battle &battle, TileMap &map,
                                       Vec3<float> eyesPos, BattleUnit &u)
{
	// Unit unconscious, we own this unit or can't see it, skip
	if (!u.isConscious() || u.owner == owner || !isWithinVision(u.position))
	{
		return false;
	}
	auto target = u.tileObject->getCenter();
	if (u.isLarge())
	{
		// Offset search for large units as they can get caught up in ground
		// that is supposed to allow units to go through it but blocks LOS
		auto targetvVectorDelta = glm::normalize(target - eyesPos) * 0.75f;
		target -= targetvVectorDelta;
	}
	auto c = map.findCollision(eyesPos, target, mapPartSet, tileObject, true, false,
	                           VIEW_DISTANCE / (u.isCloaked() ? 2 : 1));
	if (c || c.outOfRange)
	{
		return false;
	}
	return true;
}
void BattleUnit::calculateVisionToUnits(GameState &state, Battle &battle, TileMap &map,
                                        Vec3<float> eyesPos)
{
	for (auto &entry : battle.units)
	{
		if (calculateVisionToUnit(state, battle, map, eyesPos, *entry.second))
		{
			visibleUnits.emplace(&state, entry.first);
		}
	}
}

void BattleUnit::refreshUnitVision(GameState &state, bool forceBlind,
                                   StateRef<BattleUnit> targetUnit)
{
	auto &battle = *state.current_battle;
	auto &map = *battle.map;
	auto lastVisibleUnits = visibleUnits;
	auto ticks = state.gameTime.getTicks();
	visibleUnits.clear();
	visibleEnemies.clear();

	// Vision is actually updated only if conscious, otherwise we clear visible units and that's it
	if (isConscious())
	{
		// FIXME: This likely won't work properly for large units
		// Idea here is to LOS from the center of the occupied tile
		auto eyesPos = Vec3<float>{
		    (int)position.x + 0.5f, (int)position.y + 0.5f,
		    (int)position.z +
		        ((float)agent->type->bodyType->muzzleZPosition.at(current_body_state)) / 40.0f};
		if (!targetUnit)
		{
			if (!forceBlind)
			{
				calculateVisionToTerrain(state, battle, map, eyesPos);
				calculateVisionToUnits(state, battle, map, eyesPos);
			}
		}
		else
		{
			visibleUnits = lastVisibleUnits;
			if (!forceBlind && calculateVisionToUnit(state, battle, map, eyesPos, *targetUnit))
			{
				if (visibleUnits.find(targetUnit) == visibleUnits.end())
				{
					visibleUnits.insert(targetUnit);
				}
			}
			else
			{
				if (visibleUnits.find(targetUnit) != visibleUnits.end())
				{
					visibleUnits.erase(targetUnit);
				}
			}
		}
	}

	// Add newly visible units to owner's list and enemy list
	for (auto &vu : visibleUnits)
	{
		// owner's visible units list
		if (lastVisibleUnits.find(vu) == lastVisibleUnits.end() &&
		    battle.visibleUnits[owner].find(vu) == battle.visibleUnits[owner].end())
		{
			battle.visibleUnits[owner].insert(vu);
			if (owner == state.current_battle->currentPlayer &&
			    owner->isRelatedTo(vu->owner) == Organisation::Relation::Hostile &&
			    (battle.lastVisibleTime[owner].find(vu) == battle.lastVisibleTime[owner].end() ||
			     battle.lastVisibleTime[owner][vu] + TICKS_SUPPRESS_SPOTTED_MESSAGES <= ticks))
			{
				vu->sendAgentEvent(state, GameEventType::HostileSpotted);
				state.current_battle->notifyAction(vu->position, vu);
			}
		}
		// battle and units's visible enemies list
		if (owner->isRelatedTo(vu->owner) == Organisation::Relation::Hostile)
		{
			visibleEnemies.insert(vu);
			battle.visibleEnemies[owner].insert(vu);
		}
	}

	// See if someone else sees a unit we stopped seeing
	for (auto &lvu : lastVisibleUnits)
	{
		if (visibleUnits.find(lvu) == visibleUnits.end())
		{
			bool someoneElseSees = false;
			for (auto &u : state.current_battle->units)
			{
				if (u.second->owner != owner)
				{
					continue;
				}
				if (u.second->visibleUnits.find(lvu) != u.second->visibleUnits.end())
				{
					someoneElseSees = true;
					break;
				}
			}
			if (!someoneElseSees)
			{
				battle.visibleUnits[owner].erase(lvu);
				battle.visibleEnemies[owner].erase(lvu);
				battle.lastVisibleTime[owner][lvu] = ticks;
			}
		}
	}
}

void BattleUnit::refreshUnitVisibilityAndVision(GameState &state)
{
	refreshUnitVision(state);
	refreshUnitVisibility(state);
}

void BattleUnit::resetGoal()
{
	goalPosition = position;
	goalFacing = facing;
	atGoal = true;
}

void BattleUnit::onReachGoal(GameState &state)
{
	// Remember who seen us before (for interrupt)
	std::set<StateRef<BattleUnit>> enemiesThatSeenUsBefore;
	if (state.current_battle->mode == Battle::Mode::TurnBased)
	{
		auto srthis = StateRef<BattleUnit>(&state, id);
		for (auto &u : state.current_battle->units)
		{
			if (u.second->visibleEnemies.find(srthis) != u.second->visibleEnemies.end())
			{
				enemiesThatSeenUsBefore.insert(srthis);
			}
		}
	}
	refreshUnitVisibilityAndVision(state);
	// Interrupt
	if (state.current_battle->mode == Battle::Mode::TurnBased)
	{
		auto srthis = StateRef<BattleUnit>(&state, id);
		for (auto &u : state.current_battle->units)
		{
			if (u.second->visibleEnemies.find(srthis) != u.second->visibleEnemies.end())
			{
				// Mutual surprise rule: unit can interrupt us only if
				// - he has seen us before
				// - we don't see him now
				if (enemiesThatSeenUsBefore.find({&state, u.first}) !=
				        enemiesThatSeenUsBefore.end() ||
				    visibleEnemies.find({&state, u.first}) == visibleEnemies.end())
				{
					state.current_battle->giveInterruptChanceToUnit(
					    state, {&state, id}, {&state, u.first}, agent->getReactionValue());
				}
			}
		}
	}
}

int BattleUnit::getAttackCost(GameState &state, AEquipment &item, Vec3<int> tile)
{
	static const std::map<Vec2<int>, int> facing_dir_map = {
	    {{0, -1}, 0}, {{1, -1}, 1}, {{1, 0}, 2},  {{1, 1}, 3},
	    {{0, 1}, 4},  {{-1, 1}, 5}, {{-1, 0}, 6}, {{-1, -1}, 7}};
	static const std::map<int, Vec2<int>> dir_facing_map = {
	    {0, {0, -1}}, {1, {1, -1}}, {2, {1, 0}},  {3, {1, 1}},
	    {4, {0, 1}},  {5, {-1, 1}}, {6, {-1, 0}}, {7, {-1, -1}}};

	int totalCost = 0;

	// Step 1: Turning cost

	auto targetFacing = BattleUnitMission::getFacing(*this, tile);
	bool turning = goalFacing != targetFacing;
	if (turning)
	{
		int curFacing = facing_dir_map.at(goalFacing);
		int tarFacing = facing_dir_map.at(targetFacing);
		if (tarFacing > 7)
			tarFacing -= 8;

		int clockwiseDistance = tarFacing - curFacing;
		if (clockwiseDistance < 0)
		{
			clockwiseDistance += 8;
		}
		int counterClockwiseDistance = curFacing - tarFacing;
		if (counterClockwiseDistance < 0)
		{
			counterClockwiseDistance += 8;
		}
		totalCost = std::min(clockwiseDistance, counterClockwiseDistance) *
		            BattleUnitMission::getTurnCost(*this);
	}

	// Step 2: Body state change cost

	if (turning)
	{
		if (target_body_state == BodyState::Prone)
		{
			totalCost += BattleUnitMission::getBodyStateChangeCost(*this, BodyState::Prone,
			                                                       BodyState::Kneeling);
		}
		if (movement_mode == MovementMode::Prone && kneeling_mode == KneelingMode::None)
		{
			totalCost += BattleUnitMission::getBodyStateChangeCost(*this, BodyState::Kneeling,
			                                                       BodyState::Prone);
		}
	}

	// Step 3: Actual cost to fire the weapon

	totalCost += item.getFireCost(fire_aiming_mode, initialTU);

	return totalCost;
}

void BattleUnit::setFocus(GameState &state, StateRef<BattleUnit> unit)
{
	StateRef<BattleUnit> sru = {&state, id};
	if (focusUnit)
	{
		auto it =
		    std::find(focusUnit->focusedByUnits.begin(), focusUnit->focusedByUnits.end(), sru);
		if (it != focusUnit->focusedByUnits.end())
		{
			focusUnit->focusedByUnits.erase(it);
		}
		else
		{
			LogError("Inconsistent focusUnit/focusBy!");
		}
	}
	focusUnit = unit;
	focusUnit->focusedByUnits.push_back(sru);
}

bool BattleUnit::startAttacking(GameState &state, WeaponStatus status)
{
	switch (state.current_battle->mode)
	{
		case Battle::Mode::TurnBased:
		{
			if (moraleState == MoraleState::Normal)
			{
				// In Turn based we cannot fire both hands (unless zerking)
				if (status == WeaponStatus::FiringBothHands)
				{
					// Right hand has priority
					auto rhItem = agent->getFirstItemInSlot(EquipmentSlotType::RightHand);
					if (rhItem && rhItem->canFire())
					{
						status = WeaponStatus::FiringRightHand;
					}
					else
					{
						// We don't care what's in the left hand,
						// we will just cancel firing in update() if there's nothing to fire
						status = WeaponStatus::FiringLeftHand;
					}
				}
				// Check TU
				auto weapon = (status == WeaponStatus::FiringRightHand)
				                  ? agent->getFirstItemInSlot(EquipmentSlotType::RightHand)
				                  : agent->getFirstItemInSlot(EquipmentSlotType::LeftHand);
				if (!weapon || !weapon->canFire(targetTile) ||
				    !canAfford(state, getAttackCost(state, *weapon, targetTile), true, true))
				{
					return false;
				}
			}
			break;
		}
		case Battle::Mode::RealTime:
		{
			// Start firing both hands if added one hand to another
			if ((weaponStatus == WeaponStatus::FiringLeftHand &&
			     status == WeaponStatus::FiringRightHand) ||
			    (weaponStatus == WeaponStatus::FiringRightHand &&
			     status == WeaponStatus::FiringLeftHand))
			{
				status = WeaponStatus::FiringBothHands;
			}
			break;
		}
	}

	weaponStatus = status;
	ticksUntillNextTargetCheck = 0;
	timesTargetMIA = 0;
	return true;
}

bool BattleUnit::startAttacking(GameState &state, StateRef<BattleUnit> unit, WeaponStatus status)
{
	// Attack on a unit that is downed is replaced with an attack on the occupied tile's ground
	if (!unit->isConscious())
	{
		return startAttacking(state, unit->tileObject->getVoxelCentrePosition(), status, true);
	}
	// Attack on a friendly unit is replaced with an attack on the occupied tile's center
	if (unit->owner == owner)
	{
		return startAttacking(state, unit->tileObject->getVoxelCentrePosition(), status);
	}
	targetTile = unit->position;
	if (!startAttacking(state, status))
	{
		return false;
	}
	targetUnit = unit;
	targetingMode = TargetingMode::Unit;
	return true;
}

bool BattleUnit::startAttacking(GameState &state, Vec3<int> tile, WeaponStatus status,
                                bool atGround)
{
	targetTile = tile;
	if (!startAttacking(state, status))
	{
		return false;
	}
	targetingMode = atGround ? TargetingMode::TileGround : TargetingMode::TileCenter;
	return true;
}

void BattleUnit::stopAttacking()
{
	weaponStatus = WeaponStatus::NotFiring;
	targetingMode = TargetingMode::NoTarget;
	targetUnit.clear();
	ticksUntillNextTargetCheck = 0;
}

WeaponStatus BattleUnit::canAttackUnit(GameState &state, sp<BattleUnit> unit)
{
	return canAttackUnit(state, unit, agent->getFirstItemInSlot(EquipmentSlotType::RightHand),
	                     agent->getFirstItemInSlot(EquipmentSlotType::LeftHand));
}

WeaponStatus BattleUnit::canAttackUnit(GameState &state, sp<BattleUnit> unit,
                                       sp<AEquipment> rightHand, sp<AEquipment> leftHand)
{
	bool realTime = state.current_battle->mode == Battle::Mode::RealTime;
	auto targetPosition = unit->tileObject->getVoxelCentrePosition();
	if (hasLineToUnit(unit))
	{
		// One of held weapons is in range
		bool rightCanFire =
		    rightHand && rightHand->canFire(targetPosition) &&
		    (realTime ||
		     canAfford(state, getAttackCost(state, *rightHand, unit->position), true, true));
		bool leftCanFire =
		    leftHand && leftHand->canFire(targetPosition) &&
		    (realTime ||
		     canAfford(state, getAttackCost(state, *leftHand, unit->position), true, true));
		if (rightCanFire && leftCanFire)
		{
			return WeaponStatus::FiringBothHands;
		}
		else if (rightCanFire)
		{
			return WeaponStatus::FiringRightHand;
		}
		else if (leftCanFire)
		{
			return WeaponStatus::FiringLeftHand;
		}
	}
	return WeaponStatus::NotFiring;
}

bool BattleUnit::hasLineToUnit(const sp<BattleUnit> unit, bool useLOS) const
{
	auto muzzleLocation = getMuzzleLocation();
	auto targetPosition = unit->tileObject->getVoxelCentrePosition();
	if (unit->isLarge())
	{
		// Offset search for large units as they can get caught up in ground
		// that is supposed to allow units to go through it but blocks LOS
		auto targetvVectorDelta = glm::normalize(targetPosition - muzzleLocation) * 0.75f;
		targetPosition -= targetvVectorDelta;
	}
	// Map part that prevents Line to target
	auto cMap = tileObject->map.findCollision(muzzleLocation, targetPosition, mapPartSet,
	                                          tileObject, useLOS);
	// Unit that prevents Line to target
	auto cUnitObj =
	    useLOS ? Collision()
	           : tileObject->map.findCollision(muzzleLocation, targetPosition, unitSet, tileObject);
	auto cUnit = cUnitObj ? std::static_pointer_cast<TileObjectBattleUnit>(cUnitObj.obj)->getUnit()
	                      : nullptr;
	// Condition:
	// No map part blocks Line
	return !cMap
	       // No unit blocks Line
	       && (!cUnit || owner->isRelatedTo(cUnit->owner) == Organisation::Relation::Hostile
	           // If our head blocks brainsucker on it - no problem, hit will go versus brainsucker
	           // anyway
	           || cUnit->brainSucker == unit);
}

int BattleUnit::getPsiCost(PsiStatus status, bool attack)
{
	switch (status)
	{
		case PsiStatus::NotEngaged:
			LogError("Invalid value NotEngaged for psiStatus in getPsiCost()");
			return 0;
		case PsiStatus::Control:
			return attack ? 32 : 4;
		case PsiStatus::Panic:
			return attack ? 10 : 3;
		case PsiStatus::Stun:
			return attack ? 16 : 5;
		case PsiStatus::Probe:
			return attack ? 8 : 3;
	}
	LogError("Unexpected Psi Status in getPsiCost()");
	return 0;
}

int BattleUnit::getPsiChance(StateRef<BattleUnit> target, PsiStatus status,
                             StateRef<AEquipmentType> item)
{
	if (status == PsiStatus::NotEngaged)
	{
		LogError("Invalid value NotEngaged for psiStatus in getPsiChance()");
		return 0;
	}
	auto e1 = agent->getFirstItemInSlot(EquipmentSlotType::RightHand);
	auto e2 = agent->getFirstItemInSlot(EquipmentSlotType::LeftHand);
	if (e1 && e1->type != item)
	{
		e1 = nullptr;
	}
	if (e2 && e2->type != item)
	{
		e2 = nullptr;
	}
	auto bender = e1 ? e1 : e2;
	auto cost = getPsiCost(status);
	if (!bender || agent->modified_stats.psi_energy < cost || !hasLineToUnit(target, true))
	{
		return 0;
	}

	// Psi chance as per Wong's Guide, confirmed by Mell
	/*
	                     100*attack*(100-defense)
	success rate = --------------------------------------
	                 attack*(100-defense) + 100*defense

	           psiattack rating * 40
	attack = ---------------------------
	          initiation cost of action

	Note: As tested by Mell, Probe is min 20%
	*/
	int attack = agent->modified_stats.psi_attack * 40 / cost;
	int defense = target->agent->modified_stats.psi_defence;
	int chance = 0;
	if (attack != 0 || defense != 0)
	{
		chance = (100 * attack * (100 - defense)) / (attack * (100 - defense) + 100 * defense);
	}
	if (status == PsiStatus::Probe && attack != 0)
	{
		chance = std::max(20, chance);
	}
	return chance;
}

bool BattleUnit::startAttackPsi(GameState &state, StateRef<BattleUnit> target, PsiStatus status,
                                StateRef<AEquipmentType> item)
{
	bool realTime = state.current_battle->mode == Battle::Mode::RealTime;
	if (agent->modified_stats.psi_energy < getPsiCost(status))
	{
		return false;
	}
	bool success = startAttackPsiInternal(state, target, status, item);
	agent->modified_stats.psi_energy -= getPsiCost(status);
	if (success)
	{
		fw().soundBackend->playSample(listRandomiser(state.rng, *psiSuccessSounds), position);
		if (!realTime)
		{
			psiTarget->applyPsiAttack(state, *this, psiStatus, psiItem, false);
			if (psiStatus != PsiStatus::Control)
			{
				stopAttackPsi(state);
			}
		}
		return true;
	}
	else
	{
		fw().soundBackend->playSample(listRandomiser(state.rng, *psiFailSounds), position);
		return false;
	}
}

bool BattleUnit::startAttackPsiInternal(GameState &state, StateRef<BattleUnit> target,
                                        PsiStatus status, StateRef<AEquipmentType> item)
{
	if (agent->getAnimationPack()->useFiringAnimationForPsi)
	{
		setHandState(HandState::Firing);
	}
	int chance = getPsiChance(target, status, item);
	int roll = randBoundsExclusive(state.rng, 0, 100);
	experiencePoints.psi_attack++;
	experiencePoints.psi_energy++;
	LogWarning("Psi Attack #%d Roll %d Chance %d %s Attacker %s Target %s", (int)status, roll,
	           chance, roll < chance ? (UString) "SUCCESS" : (UString) "FAILURE", id, target->id);
	if (roll >= chance)
	{
		return false;
	}
	experiencePoints.psi_attack += 2;
	experiencePoints.psi_energy += 2;

	// Attack hit, apply effects

	if (psiTarget)
	{
		stopAttackPsi(state);
	}
	psiTarget = target;
	psiStatus = status;
	psiItem = item;
	target->psiAttackers[id] = status;
	ticksAccumulatedToNextPsiCheck = 0;
	target->applyPsiAttack(state, *this, status, item, true);

	return true;
}

void BattleUnit::applyPsiAttack(GameState &state, BattleUnit &attacker, PsiStatus status,
                                StateRef<AEquipmentType> item, bool impact)
{
	std::ignore = item;
	bool realTime = state.current_battle->mode == Battle::Mode::RealTime;
	if (impact)
	{
		sendAgentEvent(state,
		               status == PsiStatus::Control ? GameEventType::AgentPsiControlled
		                                            : GameEventType::AgentPsiAttacked,
		               true);
	}
	bool finished = false;
	do
	{
		// In turn based, you attack over an over until you're done, and each attack costs extra
		if (!realTime && !impact && status != PsiStatus::Probe)
		{
			int cost = getPsiCost(status, true);
			if (attacker.agent->modified_stats.psi_energy < cost)
			{
				finished = true;
				continue;
			}
			attacker.agent->modified_stats.psi_energy -= cost;
		}
		// Actually apply attack
		switch (status)
		{
			case PsiStatus::Panic:
				if (!impact)
				{
					agent->modified_stats.loseMorale(realTime ? 8 : 4);
					if (agent->modified_stats.morale == 0)
					{
						std::set<UString> panickers;
						for (auto attacker : psiAttackers)
						{
							if (attacker.second == PsiStatus::Panic)
							{
								panickers.emplace(attacker.first);
							}
						}
						for (auto s : panickers)
						{
							StateRef<BattleUnit>(&state, s)->stopAttackPsi(state);
						}
					}
				}
			case PsiStatus::Stun:
				if (!impact)
				{
					applyDamageDirect(state, realTime ? 7 : 4, false, BodyPart::Body, 9001);
				}
				break;
			case PsiStatus::Control:
				if (impact)
				{
					changeOwner(state, attacker.owner);
					agent->modified_stats.loseMorale(100);
				}
				break;
			case PsiStatus::Probe:
				if (impact)
				{
					if (attacker.owner == state.current_battle->currentPlayer &&
					    attacker.agent->type->allowsDirectControl)
					{
						sendAgentEvent(state, GameEventType::AgentPsiProbed);
					}
				}
				break;
			case PsiStatus::NotEngaged:
				LogError("Invalid value NotEngaged for psiStatus in applyPsiAttack()");
				return;
		}
	} while (!finished && !realTime && !impact && status != PsiStatus::Probe);
}

void BattleUnit::stopAttackPsi(GameState &state)
{
	switch (psiStatus)
	{
		case PsiStatus::Control:
			if (psiTarget->owner == psiTarget->agent->owner)
			{
				break;
			}
			psiTarget->changeOwner(state, psiTarget->agent->owner);
			psiTarget->sendAgentEvent(state, GameEventType::AgentPsiOver, true);
			break;
		case PsiStatus::Probe:
		case PsiStatus::Panic:
		case PsiStatus::Stun:
			// Nothing immediate to be done
			break;
		case PsiStatus::NotEngaged:
			return;
	}
	psiTarget->psiAttackers.erase(id);
	psiStatus = PsiStatus::NotEngaged;
	psiTarget.clear();
	psiItem.clear();
	ticksAccumulatedToNextPsiCheck = 0;
}

void BattleUnit::changeOwner(GameState &state, StateRef<Organisation> newOwner)
{
	if (owner == newOwner)
	{
		return;
	}
	refreshUnitVision(state, true);
	stopAttacking();
	stopAttackPsi(state);
	cancelMissions(state);
	removeFromSquad(*state.current_battle);
	owner = newOwner;
	assignToSquad(*state.current_battle);
	refreshUnitVisibilityAndVision(state);
}

void BattleUnit::setReserveShotMode(ReserveShotMode mode)
{
	reserve_shot_mode = mode;
	refreshReserveCost();
}

void BattleUnit::setReserveKneelMode(KneelingMode mode)
{
	if (!agent->isBodyStateAllowed(BodyState::Kneeling))
	{
		mode = KneelingMode::None;
	}
	reserve_kneel_mode = mode;
}

void BattleUnit::refreshReserveCost()
{
	reserveShotCost = 0;
	if (reserve_shot_mode == ReserveShotMode::None)
	{
		return;
	}
	auto e1 = agent->getFirstItemInSlot(EquipmentSlotType::RightHand);
	auto e2 = agent->getFirstItemInSlot(EquipmentSlotType::LeftHand);
	auto weapon = e1 && e1->canFire() ? e1 : (e2 && e2->canFire() ? e2 : nullptr);
	if (weapon)
	{
		reserveShotCost = weapon->getFireCost((WeaponAimingMode)reserve_shot_mode, initialTU);
	}
}

bool BattleUnit::canAfford(GameState &state, int cost, bool ignoreKneelReserve,
                           bool ignoreShootReserve) const
{
	if (state.current_battle->mode == Battle::Mode::RealTime || !isConscious())
	{
		return true;
	}
	// When not our turn we ignore reserve setting anyway
	ignoreKneelReserve =
	    ignoreKneelReserve || state.current_battle->currentActiveOrganisation != owner;
	ignoreShootReserve =
	    ignoreShootReserve || state.current_battle->currentActiveOrganisation != owner;
	if (!ignoreKneelReserve && reserve_kneel_mode != KneelingMode::None)
	{
		cost += BattleUnitMission::getBodyStateChangeCost(*this, BodyState::Standing,
		                                                  BodyState::Kneeling);
	}
	if (!ignoreShootReserve && reserve_shot_mode != ReserveShotMode::None)
	{
		cost += reserveShotCost;
	}
	return agent->modified_stats.time_units >= cost;
}

bool BattleUnit::spendTU(GameState &state, int cost, bool ignoreKneelReserve,
                         bool ignoreShootReserve, bool allowInterrupt)
{
	if (state.current_battle->mode == Battle::Mode::RealTime || !isConscious() || cost == 0)
	{
		return true;
	}
	if (!canAfford(state, cost, ignoreKneelReserve, ignoreShootReserve))
	{
		return false;
	}
	agent->modified_stats.time_units -= cost;
	state.current_battle->notifyAction(position, {&state, id});
	// If doing any action other than moving that triggers reaction, we give interrupt chance here
	// If moving we do not give it here, and instead give interrupt chance when changing tiles
	if (allowInterrupt)
	{
		state.current_battle->giveInterruptChanceToUnits(state, {&state, id},
		                                                 agent->getReactionValue());
	}
	return true;
}

void BattleUnit::spendRemainingTU(GameState &state, bool allowInterrupt)
{
	agent->modified_stats.time_units = 0;
	if (allowInterrupt)
	{
		state.current_battle->giveInterruptChanceToUnits(state, {&state, id},
		                                                 agent->getReactionValue());
	}
}

int BattleUnit::getPickupCost() const { return initialTU * 10 / 100; }

int BattleUnit::getThrowCost() const { return initialTU * 18 / 100; }

int BattleUnit::getMedikitCost() const { return initialTU * 375 / 1000; }

int BattleUnit::getMotionScannerCost() const { return initialTU * 10 / 100; }

int BattleUnit::getTeleporterCost() const { return initialTU * 55 / 100; }

void BattleUnit::beginTurn(GameState &state)
{
	tilesMoved = 0;
	agent->modified_stats.restoreTU();
	initialTU = agent->modified_stats.time_units;
	if (!missions.empty() && missions.front()->type == BattleUnitMission::Type::AcquireTU)
	{
		missions.front()->allowContinue = true;
	}
}

bool BattleUnit::isDead() const { return agent->getHealth() <= 0 || destroyed; }

bool BattleUnit::isUnconscious() const { return !isDead() && stunDamage >= agent->getHealth(); }

bool BattleUnit::isConscious() const
{
	return !isDead() && !retreated && stunDamage < agent->getHealth() &&
	       (current_body_state != BodyState::Downed || target_body_state != BodyState::Downed) &&
	       target_body_state != BodyState::Dead;
}

bool BattleUnit::isStatic() const
{
	return !falling && current_movement_state == MovementState::None;
}

bool BattleUnit::isBusy() const
{
	return !missions.empty() || isAttacking() ||
	       (getAIType() != AIType::Civilian && getAIType() != AIType::None &&
	        !visibleEnemies.empty());
}

bool BattleUnit::isAttacking() const { return weaponStatus != WeaponStatus::NotFiring; }

bool BattleUnit::isThrowing() const { return isDoing(BattleUnitMission::Type::ThrowItem); }

bool BattleUnit::isMoving() const { return isDoing(BattleUnitMission::Type::GotoLocation); }

bool BattleUnit::isDoing(BattleUnitMission::Type missionType) const
{
	bool found = false;
	for (auto &m : missions)
	{
		if (m->type == missionType)
		{
			found = true;
			break;
		}
	}
	return found;
}

BattleUnitType BattleUnit::getType() const
{
	if (isLarge())
	{
		if (canFly())
		{
			return BattleUnitType::LargeFlyer;
		}
		else
		{
			return BattleUnitType::LargeWalker;
		}
	}
	else
	{
		if (canFly())
		{
			return BattleUnitType::SmallFlyer;
		}
		else
		{
			return BattleUnitType::SmallWalker;
		}
	}
}

bool BattleUnit::isAIControlled(GameState &state) const
{
	return owner != state.current_battle->currentPlayer;
}

bool BattleUnit::isCloaked() const { return cloakTicksAccumulated >= CLOAK_TICKS_REQUIRED; }

AIType BattleUnit::getAIType() const
{
	switch (moraleState)
	{
		case MoraleState::Normal:
			return agent->type->aiType;
		case MoraleState::PanicFreeze:
			return AIType::PanicFreeze;
		case MoraleState::PanicRun:
			return AIType::PanicRun;
		case MoraleState::Berserk:
			return AIType::Berserk;
	}
	LogError("Unhandled morale state in getAIType()");
	return AIType::None;
}

bool BattleUnit::canFly() const
{
	return isConscious() && agent->isBodyStateAllowed(BodyState::Flying);
}

bool BattleUnit::canMove() const
{
	if (!isConscious() || agent->overEncumbred)
	{
		return false;
	}
	if (agent->isMovementStateAllowed(MovementState::Normal) ||
	    agent->isMovementStateAllowed(MovementState::Running))
	{
		return true;
	}
	return false;
}

bool BattleUnit::canProne(Vec3<int> pos, Vec2<int> fac) const
{
	if (isLarge())
	{
		LogError("Large unit attempting to go prone? WTF? Should large units ever acces this?");
		return false;
	}
	// Check if agent can go prone and stand in its current tile
	if (!agent->isBodyStateAllowed(BodyState::Prone) || !tileObject->getOwningTile()->getCanStand())
		return false;
	// Check if agent can put legs in the tile behind. Conditions
	// 1) Target tile provides standing ability
	// 2) Target tile height is not too big compared to current tile
	// 3) Target tile is passable
	// 4) Target tile has no unit occupying it (other than us)
	Vec3<int> legsPos = pos - Vec3<int>{fac.x, fac.y, 0};
	if ((legsPos.x >= 0) && (legsPos.x < tileObject->map.size.x) && (legsPos.y >= 0) &&
	    (legsPos.y < tileObject->map.size.y) && (legsPos.z >= 0) &&
	    (legsPos.z < tileObject->map.size.z))
	{
		auto bodyTile = tileObject->map.getTile(pos);
		auto legsTile = tileObject->map.getTile(legsPos);
		if (legsTile->canStand && bodyTile->canStand &&
		    std::abs(legsTile->height - bodyTile->height) <= 0.25f &&
		    legsTile->getPassable(false, agent->type->bodyType->height.at(BodyState::Prone)) &&
		    (legsPos == (Vec3<int>)position || !legsTile->getUnitIfPresent(true, true)))
		{
			return true;
		}
	}
	return false;
}

bool BattleUnit::canKneel() const
{
	if (!agent->isBodyStateAllowed(BodyState::Kneeling) ||
	    !tileObject->getOwningTile()->getCanStand(isLarge()))
		return false;
	return true;
}

void BattleUnit::addFatalWound(BodyPart fatalWoundPart) { fatalWounds[fatalWoundPart]++; }

void BattleUnit::applyDamageDirect(GameState &state, int damage, bool generateFatalWounds,
                                   BodyPart fatalWoundPart, int stunPower,
                                   StateRef<BattleUnit> attacker)
{
	if (isDead())
	{
		return;
	}
	if (generateFatalWounds && agent->type->immuneToFatalWounds)
	{
		generateFatalWounds = false;
	}

	bool wasConscious = isConscious();
	bool fatal = false;

	// Just a blank value for checks
	auto eventType = GameEventType::AgentArrived;
	// Deal stun damage
	if (stunPower > 0)
	{
		stunDamage += clamp(damage, 0, std::max(0, stunPower - stunDamage));
	}
	// Deal health damage
	else
	{
		bool lessThanOneThird = agent->modified_stats.health * 3 / agent->current_stats.health == 0;
		agent->modified_stats.health -= damage;
		agent->modified_stats.loseMorale(damage * 50 * (15 - agent->modified_stats.bravery / 10) /
		                                 agent->current_stats.health / 100);
		eventType = (agent->modified_stats.health * 3 / agent->current_stats.health == 0) &&
		                    !lessThanOneThird
		                ? GameEventType::AgentBadlyInjured
		                : GameEventType::AgentInjured;
	}

	// Generate fatal wounds
	if (generateFatalWounds && damage > agent->current_stats.health / 8 &&
	    randBoundsExclusive(state.rng, 0, 100) < 100 * damage / agent->current_stats.health)
	{
		addFatalWound(fatalWoundPart);
		eventType = GameEventType::AgentCriticallyWounded;
		fatal = true;
	}

	// Die or go unconscious
	if (isDead())
	{
		eventType = GameEventType::AgentArrived; // cancel event on death
		die(state, attacker);
		return;
	}
	else if (!isConscious() && wasConscious)
	{
		eventType = GameEventType::AgentArrived; // cancel event on falling down
		fallUnconscious(state);
	}

	if (eventType != GameEventType::AgentArrived)
	{
		sendAgentEvent(state, eventType, true);
	}

	if (wasConscious)
	{
		// Emit sound fatal wound
		if (fatal)
		{
			if (agent->type->fatalWoundSfx.find(agent->gender) !=
			        agent->type->fatalWoundSfx.end() &&
			    !agent->type->fatalWoundSfx.at(agent->gender).empty())
			{
				fw().soundBackend->playSample(
				    listRandomiser(state.rng, agent->type->fatalWoundSfx.at(agent->gender)),
				    position);
			}
		}
		// Emit sound wound (unless dealing damage from a fatal wound)
		else if (stunPower == 0 && generateFatalWounds)
		{
			if (agent->type->damageSfx.find(agent->gender) != agent->type->damageSfx.end() &&
			    !agent->type->damageSfx.at(agent->gender).empty())
			{
				fw().soundBackend->playSample(
				    listRandomiser(state.rng, agent->type->damageSfx.at(agent->gender)), position);
			}
		}
	}

	return;
}

bool BattleUnit::applyDamage(GameState &state, int power, StateRef<DamageType> damageType,
                             BodyPart bodyPart, DamageSource source, StateRef<BattleUnit> attacker)
{
	if (damageType->doesImpactDamage())
	{
		fw().soundBackend->playSample(listRandomiser(state.rng, *genericHitSounds), position);
	}

	// Calculate damage
	int damage = 0;
	bool USER_OPTION_UFO_DAMAGE_MODEL = false;
	if (damageType->effectType == DamageType::EffectType::Smoke) // smoke deals 1-3 stun damage
	{
		power = 2;
		damage = randDamage050150(state.rng, power);
	}
	else if (damageType->effectType == DamageType::EffectType::Fire)
	{
		switch (source)
		{
			case DamageSource::Impact:
			{
				static const std::list<int> damageDistribution = {0, 5, 6, 7, 8, 9, 10};
				damage = listRandomiser(state.rng, damageDistribution);
				break;
			}
			case DamageSource::Hazard:
				damage = randBoundsInclusive(state.rng, 1, 12);
				break;
			case DamageSource::Debuff:
				damage = randBoundsInclusive(state.rng, 5, 10);
				break;
		}
	}
	else if (damageType->explosive) // explosive deals 50-150% damage
	{
		damage = randDamage050150(state.rng, power);
	}
	else if (USER_OPTION_UFO_DAMAGE_MODEL)
	{
		damage = randDamage000200(state.rng, power);
	}
	else
	{
		damage = randDamage050150(state.rng, power);
	}

	// Hit shield if present
	if (!damageType->ignore_shield)
	{
		auto shield = agent->getFirstShield();
		if (shield)
		{
			damage = damageType->dealDamage(damage, shield->type->damage_modifier);
			shield->ammo -= damage;
			// Shield destroyed
			if (shield->ammo <= 0)
			{
				agent->removeEquipment(state, shield);
			}
			state.current_battle->placeDoodad(shield->type->shield_graphic,
			                                  tileObject->getCenter());
			return true;
		}
	}

	// Apply enzyme if penetrated shields
	if (damageType->effectType == DamageType::EffectType::Enzyme)
	{
		enzymeDebuffIntensity += power * 2;
		enzymeDebuffTicksAccumulated = 0;
		applyEnzymeEffect(state);
	}

	// Find out armor type
	auto armor = agent->getArmor(bodyPart);
	int armorValue = 0;
	StateRef<DamageModifier> damageModifier;
	if (armor)
	{
		armorValue = armor->armor;
		damageModifier = armor->type->damage_modifier;
	}
	else
	{
		armorValue = agent->type->armor.at(bodyPart);
		damageModifier = agent->type->damage_modifier;
	}

	// Catch on fire
	if (damageType->effectType == DamageType::EffectType::Fire)
	{
		bool catchOnFire = false;
		switch (source)
		{
			case DamageSource::Impact:
				catchOnFire = damage > 0;
				break;
			case DamageSource::Hazard:
				catchOnFire = randBoundsExclusive(state.rng, 0, 100) <
				              damageType->dealDamage(40, damageModifier);
				break;
			case DamageSource::Debuff:
				break;
		}
		if (catchOnFire)
		{
			fireDebuffTicksRemaining =
			    (unsigned int)damageType->dealDamage(5 * TICKS_PER_TURN, damageModifier);
			fireDebuffTicksAccumulated = 0;
		}
	}
	// Smoke ignores armor value but does not ignore damage modifier
	damage = damageType->dealDamage(damage, damageModifier) -
	         (damageType->ignoresArmorValue() ? 0 : armorValue);

	// No damage
	if (damage <= 0)
	{
		return false;
	}

	// Smoke, fire and stun damage does not damage armor
	if (damageType->dealsArmorDamage() && armor)
	{
		// Armor damage
		int armorDamage = damage / 10 + 1;
		armor->armor -= armorDamage;
		// Armor destroyed
		if (armor->armor <= 0)
		{
			agent->removeEquipment(state, armor);
		}
	}

	// Apply damage according to type
	if (damageType->explosive && damageType->effectType == DamageType::EffectType::None)
	{
		// Deal 1/8 of explosive damage as stun
		int stunDamage = damage / 8;
		applyDamageDirect(state, stunDamage, false, bodyPart, power, attacker);
		damage -= stunDamage;
	}
	applyDamageDirect(state, damage, damageType->dealsFatalWounds(), bodyPart,
	                  damageType->dealsStunDamage() ? power : 0, attacker);

	return false;
}

BodyPart BattleUnit::determineBodyPartHit(StateRef<DamageType> damageType, Vec3<float> cposition,
                                          Vec3<float> direction)
{
	BodyPart bodyPartHit = BodyPart::Body;

	// FIXME: Ensure body part determination is correct
	// Assume top 25% is head, lower 25% is legs, and middle 50% is body/left/right
	float altitude = (cposition.z - position.z) * 40.0f / (float)getCurrentHeight();
	if (damageType->alwaysImpactsHead()) // gas deals damage to the head
	{
		bodyPartHit = BodyPart::Helmet;
	}
	else if (altitude > 0.75f)
	{
		bodyPartHit = BodyPart::Helmet;
	}
	else if (altitude < 0.25f)
	{
		bodyPartHit = BodyPart::Legs;
	}
	else
	{
		auto unitDir = glm::normalize(Vec3<float>{facing.x, facing.y, 0.0f});
		auto projectileDir = glm::normalize(Vec3<float>{direction.x, direction.y, 0.0f});
		auto cross = glm::cross(unitDir, projectileDir);
		int angle =
		    (int)((cross.z >= 0 ? -1 : 1) * glm::angle(unitDir, -projectileDir) / M_PI * 180.0f);
		if (angle > 45 && angle < 135)
		{
			bodyPartHit = BodyPart::RightArm;
		}
		else if (angle < -45 && angle > -135)
		{
			bodyPartHit = BodyPart::LeftArm;
		}
	}
	return bodyPartHit;
}

bool BattleUnit::handleCollision(GameState &state, Collision &c)
{
	std::ignore = state;

	// Corpses do not handle collision
	if (isDead())
		return false;

	if (!this->tileObject)
	{
		LogError("It's possible multiple projectiles hit the same tile in the same tick (?)");
		return false;
	}

	auto projectile = c.projectile.get();
	if (projectile)
	{
		auto partHit =
		    determineBodyPartHit(projectile->damageType, c.position, projectile->getVelocity());
		// If hit in helmet with brainsucker attached -> hit brainsucker instead
		if (brainSucker && partHit == BodyPart::Helmet)
		{
			brainSucker->handleCollision(state, c);
			return false;
		}
		else
		{
			state.current_battle->giveInterruptChanceToUnit(
			    state, {&state, id}, {&state, id},
			    projectile->firerUnit->agent->getReactionValue());
			notifyHit(-projectile->getVelocity());
			if (projectile->firerUnit)
			{
				projectile->firerUnit->experiencePoints.accuracy++;
			}
			return applyDamage(state, projectile->damage, projectile->damageType, partHit,
			                   DamageSource::Impact, projectile->firerUnit);
		}
	}
	return false;
}

void BattleUnit::updateStateAndStats(GameState &state, unsigned int ticks)
{
	bool realTime = state.current_battle->mode == Battle::Mode::RealTime;

	if (isDead())
	{
		return;
	}

	auto e1 = agent->getFirstItemInSlot(EquipmentSlotType::LeftHand);
	auto e2 = agent->getFirstItemInSlot(EquipmentSlotType::RightHand);

	// Cloak
	if (isConscious())
	{
		if (cloakTicksAccumulated < CLOAK_TICKS_REQUIRED)

		{
			cloakTicksAccumulated += ticks;
		}
		if ((!e1 || e1->type->type != AEquipmentType::Type::CloakingField) &&
		    (!e2 || e2->type->type != AEquipmentType::Type::CloakingField))
		{
			cloakTicksAccumulated = 0;
		}
	}

	// Morale (units under mind control cannot have low morale event)
	if ((realTime || owner == state.current_battle->currentActiveOrganisation) && isConscious() &&
	    owner == agent->owner)
	{
		if (moraleStateTicksRemaining > 0)
		{
			if (moraleStateTicksRemaining > ticks)
			{
				moraleStateTicksRemaining -= ticks;
			}
			else
			{
				// It seems in Apoc unit keeps panicking until reaches positive morale
				if (agent->modified_stats.morale >= 50)
				{
					moraleStateTicksRemaining = 0;
					moraleState = MoraleState::Normal;
					sendAgentEvent(state, GameEventType::AgentPanicOver, true);
					stopAttacking();
					cancelMissions(state, true);
					aiList.reset(state, *this);
				}
				else
				{
					moraleStateTicksRemaining += TICKS_PER_LOWMORALE_STATE;
					moraleStateTicksRemaining -= ticks;
					agent->modified_stats.morale += 15;
				}
			}
		}
		else
		{
			moraleTicksAccumulated += ticks;
			while (moraleTicksAccumulated >= LOWMORALE_CHECK_INTERVAL)
			{
				moraleTicksAccumulated -= LOWMORALE_CHECK_INTERVAL;

				if (randBoundsExclusive(state.rng, 0, 100) >=
				    100 - 2 * agent->modified_stats.morale)
				{
					experiencePoints.bravery++;
				}
				else
				{
					moraleStateTicksRemaining = TICKS_PER_LOWMORALE_STATE;
					moraleState = (MoraleState)(randBoundsInclusive(state.rng, 1, 3));
					agent->modified_stats.morale += 15;
					stopAttacking();
					cancelMissions(state);
					aiList.reset(state, *this);
					// Notify
					switch (moraleState)
					{
						case MoraleState::PanicFreeze:
							sendAgentEvent(state, GameEventType::AgentFrozen, true);
							break;
						case MoraleState::PanicRun:
							sendAgentEvent(state, GameEventType::AgentPanicked, true);
							break;
						case MoraleState::Berserk:
							sendAgentEvent(state, GameEventType::AgentBerserk, true);
							break;
						default:
							break;
					}
					// Have a chance to drop items in hand
					if (moraleState != MoraleState::Berserk)
					{
						if (randBool(state.rng))
						{
							if (e1)
							{
								addMission(state, BattleUnitMission::dropItem(*this, e1));
							}
							if (e2)
							{
								addMission(state, BattleUnitMission::dropItem(*this, e2));
							}
						}
					}
				}
			}
		}
	}

	// Ensure still have item if healing
	if (isHealing)
	{
		isHealing = false;
		if (e1 && e1->type->type == AEquipmentType::Type::MediKit)
		{
			isHealing = true;
		}
		else if (e2 && e2->type->type == AEquipmentType::Type::MediKit)
		{
			isHealing = true;
		}
	}

	// Fatal wounds / healing
	if (isFatallyWounded() && !isDead())
	{
		bool unconscious = isUnconscious();
		woundTicksAccumulated += ticks;
		while (woundTicksAccumulated >= TICKS_PER_WOUND_EFFECT)
		{
			woundTicksAccumulated -= TICKS_PER_WOUND_EFFECT;
			for (auto &w : fatalWounds)
			{
				if (w.second > 0)
				{
					applyDamageDirect(state, w.second, false, BodyPart::Body, 0);
					if (isHealing && healingBodyPart == w.first)
					{
						w.second--;
						// healing fatal wound heals 5hp, as well as 1hp we just dealt in damage
						agent->modified_stats.health += 6;
						agent->modified_stats.health =
						    std::min(agent->modified_stats.health, agent->current_stats.health);
					}
				}
			}
		}
		// If fully healed the body part
		if (isHealing && fatalWounds[healingBodyPart] == 0)
		{
			isHealing = false;
		}
		// If died or went unconscious
		if (isDead())
		{
			die(state, nullptr, true, true);
		}
		if (!unconscious && isUnconscious())
		{
			fallUnconscious(state);
		}
	} // End of Fatal Wounds and Healing

	// Process enzyme
	if (enzymeDebuffIntensity > 0)
	{
		enzymeDebuffTicksAccumulated += ticks;
		while (enzymeDebuffTicksAccumulated >= TICKS_PER_ENZYME_EFFECT && enzymeDebuffIntensity > 0)
		{
			enzymeDebuffTicksAccumulated -= TICKS_PER_ENZYME_EFFECT;

			applyEnzymeEffect(state);
		}
	}

	// Process fire
	if (fireDebuffTicksRemaining > 0)
	{
		fireDebuffTicksAccumulated += ticks;
		while (fireDebuffTicksAccumulated >= TICKS_PER_FIRE_EFFECT && fireDebuffTicksRemaining > 0)
		{
			fireDebuffTicksAccumulated -= TICKS_PER_FIRE_EFFECT;

			// Damage (power is irrelevant here)
			applyDamage(state, 1, {&state, "DAMAGETYPE_INCENDIARY"}, BodyPart::Body,
			            DamageSource::Debuff);

			// Finally, reduce debuff
			fireDebuffTicksRemaining -= TICKS_PER_FIRE_EFFECT;
		}
	}
}

void BattleUnit::updateRegen(GameState &state, unsigned int ticks)
{
	bool realTime = state.current_battle->mode == Battle::Mode::RealTime;

	regenTicksAccumulated += ticks;
	while (regenTicksAccumulated >= TICKS_PER_SECOND)
	{
		regenTicksAccumulated -= TICKS_PER_SECOND;
		// Stun removal
		if (stunDamage > 0)
		{
			stunDamage--;
		}
		if (!isConscious() && !isUnconscious() && !isDead())
		{
			tryToRiseUp(state);
		}
		// Psi regen
		if (agent->modified_stats.psi_energy < agent->current_stats.psi_energy)
		{
			agent->modified_stats.psi_energy++;
		}
		// Sta regen or expenditure RT
		if (realTime)
		{
			switch (current_movement_state)
			{
				// Regen if not moving
				case MovementState::None:
				{
					int staRegen = agent->current_stats.stamina >= 1920
					                   ? 30
					                   : (agent->current_stats.stamina >= 1280 ? 20 : 10);

					for (int i = 0; i < staRegen; i++)
					{
						if (agent->modified_stats.stamina < agent->current_stats.stamina)
						{
							agent->modified_stats.stamina++;
						}
					}
				}
				break;
				// No expenditure for special movements
				case MovementState::Strafing:
				case MovementState::Brainsuck:
					break;
				// If Prone 1/sec
				case MovementState::Reverse:
				case MovementState::Normal:
					if (current_body_state != BodyState::Prone)
					{
						break;
					}
					if (agent->modified_stats.stamina > 10)
					{
						agent->modified_stats.stamina -= 10;
					}
					else
					{
						agent->modified_stats.stamina = 0;
					}
					break;
				// If Running 3/sec
				case MovementState::Running:
					if (agent->modified_stats.stamina > 30)
					{
						agent->modified_stats.stamina -= 30;
					}
					else
					{
						agent->modified_stats.stamina = 0;
					}
					break;
			}
		}
	}
	// Sta regen TB
	if (!realTime)
	{
		int staRegen = agent->current_stats.stamina >= 1920
		                   ? 60
		                   : (agent->current_stats.stamina >= 1280 ? 40 : 20);
		int tuLeft = 100 * agent->modified_stats.time_units / agent->current_stats.time_units;
		staRegen = tuLeft < 9 ? 0 : (tuLeft < 18 ? staRegen / 2 : staRegen);

		for (int i = 0; i < staRegen; i++)
		{
			if (agent->modified_stats.stamina < agent->current_stats.stamina)
			{
				agent->modified_stats.stamina++;
			}
		}
	}
}

void BattleUnit::updateEvents(GameState &state)
{
	// Try giving way if asked to
	// FIXME: Ensure we're not in a firefight before giving way!
	if (giveWayRequestData.size() > 0)
	{
		if (!missions.empty() || !isConscious())
		{
			giveWayRequestData.clear();
		}
		else
		{
			// If we're given a giveWay request 0, 0 it means we're asked to kneel temporarily
			if (giveWayRequestData.size() == 1 && giveWayRequestData.front().x == 0 &&
			    giveWayRequestData.front().y == 0 &&
			    canAfford(state, BattleUnitMission::getBodyStateChangeCost(*this, target_body_state,
			                                                               BodyState::Kneeling)))
			{
				// Give way
				setMission(state, BattleUnitMission::changeStance(*this, BodyState::Kneeling));
				// Give time for that unit to pass
				addMission(state, BattleUnitMission::snooze(*this, TICKS_PER_SECOND), true);
			}
			else
			{
				auto from = tileObject->getOwningTile();
				auto helper = BattleUnitTileHelper{tileObject->map, *this};
				for (auto &newHeading : giveWayRequestData)
				{
					for (int z = -1; z <= 1; z++)
					{
						if (z < 0 || z >= tileObject->map.size.z)
						{
							continue;
						}
						// Try the new heading
						Vec3<int> pos = {position.x + newHeading.x, position.y + newHeading.y,
						                 position.z + z};
						auto to = tileObject->map.getTile(pos);
						// Check if heading on our level is acceptable
						bool acceptable =
						    helper.canEnterTile(from, to) && helper.canEnterTile(to, from);
						// If not, check if we can go down one tile
						if (!acceptable && pos.z - 1 >= 0)
						{
							pos -= Vec3<int>{0, 0, 1};
							to = tileObject->map.getTile(pos);
							acceptable =
							    helper.canEnterTile(from, to) && helper.canEnterTile(to, from);
						}
						// If not, check if we can go up one tile
						if (!acceptable && pos.z + 2 < tileObject->map.size.z)
						{
							pos += Vec3<int>{0, 0, 2};
							to = tileObject->map.getTile(pos);
							acceptable =
							    helper.canEnterTile(from, to) && helper.canEnterTile(to, from);
						}
						if (acceptable)
						{
							// 01: Give way (move 1 tile away)
							setMission(state, BattleUnitMission::gotoLocation(*this, pos, 0));
							// 02: Turn to previous facing
							addMission(state, BattleUnitMission::turn(*this, facing), true);
							// 03: Give time for that unit to pass
							addMission(state, BattleUnitMission::snooze(*this, 60), true);
							// 04: Return to our position after we're done
							addMission(state, BattleUnitMission::gotoLocation(*this, position, 0),
							           true);
							// 05: Turn to previous facing
							addMission(state, BattleUnitMission::turn(*this, facing), true);
						}
						if (!missions.empty())
						{
							break;
						}
					}
					if (!missions.empty())
					{
						break;
					}
				}
			}
			giveWayRequestData.clear();
		}
	}

	// Process spotting an enemy
	if (!visibleEnemies.empty())
	{
		// our target has a priority over others if enemy
		auto lastSeenEnemyPosition =
		    ((targetUnit &&
		      state.current_battle->visibleEnemies[owner].find(targetUnit) != visibleEnemies.end())
		         ? targetUnit->position
		         : (*visibleEnemies.begin())->position) -
		    position;

		aiList.notifyEnemySpotted(lastSeenEnemyPosition);
	}
}

void BattleUnit::updateIdling(GameState &state)
{
	bool realTime = state.current_battle->mode == Battle::Mode::RealTime;

	// Idling check
	if (missions.empty() && isConscious())
	{
		// Sanity checks
		if (goalFacing != facing)
		{
			LogError("Unit %s (%s) turning without a mission, wtf?", id, agent->type->id);
		}
		if (target_body_state != current_body_state)
		{
			LogError("Unit %s (%s) changing body state without a mission, wtf?", id,
			         agent->type->id);
		}

		// Reach goal before everything else
		if (!atGoal)
		{
			// The only way unit can suddenly become not at goal when idling is if either
			// map part died under him, or dirt fell from above on him
			// Either way, moving to goal is not the correct way to solve this
			startFalling(state);
		}
		else if (realTime || (state.current_battle->interruptQueue.empty() &&
		                      (owner == state.current_battle->currentActiveOrganisation ||
		                       state.current_battle->interruptUnits.find({&state, id}) !=
		                           state.current_battle->interruptUnits.end())))
		{
			// Kneel if not kneeling and should kneel
			if (kneeling_mode == KneelingMode::Kneeling &&
			    current_body_state != BodyState::Kneeling && canKneel() &&
			    canAfford(state, BattleUnitMission::getBodyStateChangeCost(*this, target_body_state,
			                                                               BodyState::Kneeling),
			              true))
			{
				setMission(state, BattleUnitMission::changeStance(*this, BodyState::Kneeling));
			}
			// Go prone if not prone and should stay prone
			else if (movement_mode == MovementMode::Prone &&
			         current_body_state != BodyState::Prone &&
			         kneeling_mode != KneelingMode::Kneeling && canProne(position, facing) &&
			         canAfford(state, BattleUnitMission::getBodyStateChangeCost(
			                              *this, target_body_state, BodyState::Prone)))
			{
				setMission(state, BattleUnitMission::changeStance(*this, BodyState::Prone));
			}
			// Stand up if not standing up and should stand up
			else if ((movement_mode == MovementMode::Walking ||
			          movement_mode == MovementMode::Running) &&
			         kneeling_mode != KneelingMode::Kneeling &&
			         current_body_state != BodyState::Standing &&
			         current_body_state != BodyState::Flying)
			{
				if (agent->isBodyStateAllowed(BodyState::Standing))
				{
					if (canAfford(state, BattleUnitMission::getBodyStateChangeCost(
					                         *this, target_body_state, BodyState::Standing)))
					{
						setMission(state,
						           BattleUnitMission::changeStance(*this, BodyState::Standing));
					}
				}
				else if (agent->isBodyStateAllowed(BodyState::Flying))
				{
					if (canAfford(state, BattleUnitMission::getBodyStateChangeCost(
					                         *this, target_body_state, BodyState::Flying)))
					{
						setMission(state,
						           BattleUnitMission::changeStance(*this, BodyState::Flying));
					}
				}
				else
				{
					LogError("Hmm? Agent ordered to move walking without a standing/flying valid "
					         "body state?");
				}
			}
			// Stop flying if we can stand
			else if (current_body_state == BodyState::Flying &&
			         tileObject->getOwningTile()->getCanStand(isLarge()) &&
			         agent->isBodyStateAllowed(BodyState::Standing) &&
			         canAfford(state, BattleUnitMission::getBodyStateChangeCost(
			                              *this, target_body_state, BodyState::Standing)))
			{
				setMission(state, BattleUnitMission::changeStance(*this, BodyState::Standing));
			}
			// Stop being prone if legs are no longer supported and we haven't taken a mission yet
			if (current_body_state == BodyState::Prone && missions.empty() &&
			    agent->isBodyStateAllowed(BodyState::Kneeling))
			{
				bool hasSupport = true;
				for (auto &t : tileObject->occupiedTiles)
				{
					if (!tileObject->map.getTile(t)->getCanStand())
					{
						hasSupport = false;
						break;
					}
				}
				if (!hasSupport &&
				    canAfford(state, BattleUnitMission::getBodyStateChangeCost(
				                         *this, target_body_state, BodyState::Kneeling)))
				{
					setMission(state, BattleUnitMission::changeStance(*this, BodyState::Kneeling));
				}
			}
		}
	} // End of Idling Check
}

// FIXME: Implement proper crying
void BattleUnit::updateCrying(GameState &state)
{
	if (!isConscious())
	{
		return;
	}
	// Our own units don't cry
	if (owner == state.current_battle->currentPlayer)
	{
		return;
	}
	// Agent doesn't know how to cry
	if (agent->type->crySfx.empty())
	{
		return;
	}
	// Crying timer works on real world time, not game time, so always decrement by 1
	ticksUntillNextCry -= 1;
	if (ticksUntillNextCry == 0)
	{
		resetCryTimer(state);
		// Cry chance in TB when it's not enemy's turn is 1/8 th
		if (state.current_battle->mode == Battle::Mode::TurnBased &&
		    owner != state.current_battle->currentActiveOrganisation &&
		    randBoundsInclusive(state.rng, 1, 8) == 1)
		{
			return;
		}
		// Actually cry
		fw().soundBackend->playSample(listRandomiser(state.rng, agent->type->crySfx),
		                              getPosition());
	}
}

void BattleUnit::updateCheckBeginFalling(GameState &state)
{
	if (retreated)
	{
		return;
	}
	if (current_movement_state == MovementState::Brainsuck)
	{
		return;
	}
	// Begin falling or changing stance to flying if appropriate
	if (!falling)
	{
		// Check if should fall or start flying
		if (!canFly() || current_body_state != BodyState::Flying)
		{
			bool hasSupport = false;
			bool fullySupported = true;
			if (tileObject->getOwningTile()->getCanStand(isLarge()))
			{
				hasSupport = true;
			}
			else
			{
				fullySupported = false;
			}
			if (!atGoal)
			{
				if (tileObject->map.getTile(goalPosition)->getCanStand(isLarge()))
				{
					hasSupport = true;
				}
				else
				{
					fullySupported = false;
				}
			}
			// If not flying and has no support - fall!
			if (!hasSupport && !canFly())
			{
				startFalling(state);
			}
			// If flying and not supported both on current and goal locations - start flying
			// Note: Throwing units can "hover" in standing body state
			if (!fullySupported && canFly() &&
			    (missions.empty() || missions.front()->type != BattleUnitMission::Type::ThrowItem))
			{
				if (current_body_state == target_body_state)
				{
					setBodyState(state, BodyState::Flying);
					if (!missions.empty())
					{
						missions.front()->targetBodyState = current_body_state;
					}
				}
			}
		}
	}
}

void BattleUnit::updateBody(GameState &state, unsigned int &bodyTicksRemaining)
{
	if (retreated)
	{
		return;
	}
	if (bodyTicksRemaining > 0)
	{
		if (body_animation_ticks_remaining > bodyTicksRemaining)
		{
			body_animation_ticks_remaining -= bodyTicksRemaining;
			bodyTicksRemaining = 0;
		}
		else
		{
			if (body_animation_ticks_remaining > 0)
			{
				bodyTicksRemaining -= body_animation_ticks_remaining;
				setBodyState(state, target_body_state);
			}
			// Pop finished missions if present
			if (popFinishedMissions(state))
			{
				return;
			}
			// Try to get new body state change
			// If hand state is changing, we can only interrupt "begin aiming"
			// Also, we cannot interrupt firing animation
			if (firing_animation_ticks_remaining == 0 &&
			    (hand_animation_ticks_remaining == 0 || target_hand_state == HandState::Aiming))
			{
				BodyState nextState = BodyState::Downed;
				if (getNextBodyState(state, nextState))
				{
					beginBodyStateChange(state, nextState);
				}
			}
		}
	}
}

void BattleUnit::updateMovementFalling(GameState &state, unsigned int &moveTicksRemaining, bool &)
{
	// Falling consumes remaining move ticks
	auto fallTicksRemaining = moveTicksRemaining / (agent->modified_stats.getMovementSpeed() *
	                                                BASE_MOVETICKS_CONSUMPTION_RATE);
	moveTicksRemaining = 0;

	if (collisionIgnoredTicks > 0)
	{
		if (collisionIgnoredTicks > fallTicksRemaining)
		{
			collisionIgnoredTicks -= fallTicksRemaining;
		}
		else
		{
			collisionIgnoredTicks = 0;
		}
	}

	auto previousPosition = position;
	auto newPosition = position;

	while (fallTicksRemaining-- > 0)
	{
		velocity.z -= FALLING_ACCELERATION_UNIT;
		newPosition += this->velocity / (float)TICK_SCALE / VELOCITY_SCALE_BATTLE;
	}

	// Check if new position is valid
	bool collision = false;
	auto c = (collisionIgnoredTicks > 0 || isConscious())
	             ? Collision()
	             : tileObject->map.findCollision(previousPosition, newPosition, {}, tileObject);
	if (c)
	{
		collision = true;
		// If colliding with anything but ground, bounce back once
		switch (c.obj->getType())
		{
			case TileObject::Type::Unit:
			case TileObject::Type::LeftWall:
			case TileObject::Type::RightWall:
			case TileObject::Type::Feature:
				if (!bounced)
				{
					if (velocity.x != 0.0f || velocity.y != 0.0f)
					{
						// If bounced do not try to find support this time
						collision = false;
						bounced = true;
						newPosition = previousPosition;
						velocity.x = -velocity.x / 4;
						velocity.y = -velocity.y / 4;
						velocity.z = std::abs(velocity.z / 4);
					}
					else
					{
						bounced = true;
					}
					break;
				}
			// Intentional fall-through
			case TileObject::Type::Ground:
				// Let item fall so that it can collide with scenery or ground if falling on top of
				// it
				newPosition = {previousPosition.x, previousPosition.y,
				               std::min(newPosition.z, previousPosition.z)};
				break;
			default:
				LogError("What the hell is this unit colliding with? Type is %d",
				         (int)c.obj->getType());
				break;
		}
	}

	// Fell into a unit
	if (isConscious())
	{
		auto presentUnit =
		    tileObject->map.getTile(newPosition)->getUnitIfPresent(true, true, false, tileObject);
		if (presentUnit)
		{
			if (agent->type->id == "AGENTTYPE_BRAINSUCKER")
			{
				auto unit = presentUnit->getUnit();
				if (position.z < unit->getMuzzleLocation().z)
				{
					StateRef<DamageType> brainsucker = {&state, "DAMAGETYPE_BRAINSUCKER"};
					if (!unit->brainSucker &&
					    brainsucker->dealDamage(100, unit->agent->type->damage_modifier) == 0)
					{
						applyDamageDirect(state, 9001, false, BodyPart::Body,
						                  agent->current_stats.health + TICKS_PER_TURN);
					}
					else
					{
						int facingDelta = BattleUnitMission::getFacingDelta(facing, unit->facing);
						cancelMissions(state, true);
						spendRemainingTU(state, true);
						setMission(state, BattleUnitMission::brainsuck(*this, {&state, unit->id},
						                                               facingDelta));
					}
				}
			}
			else
			{
				applyDamageDirect(state, 9001, false, BodyPart::Body,
				                  agent->current_stats.health * 3 / 2);
			}
		}
	}

	// If moved but did not find support - check if within level bounds and set position
	if (newPosition != previousPosition)
	{
		auto mapSize = this->tileObject->map.size;

		// Collision with ceiling
		if (newPosition.z >= mapSize.z)
		{
			collision = true;
			newPosition.z = mapSize.z - 0.01f;
			velocity = {0.0f, 0.0f, 0.0f};
		}
		// Collision with map edge
		if (newPosition.x < 0 || newPosition.y < 0 || newPosition.y >= mapSize.y ||
		    newPosition.x >= mapSize.x || newPosition.y >= mapSize.y)
		{
			collision = true;
			velocity.x = -velocity.x / 4;
			velocity.y = -velocity.y / 4;
			velocity.z = 0;
			newPosition = previousPosition;
		}
		// Fell below 0???
		if (newPosition.z < 0)
		{
			LogError("Unit at %f %f fell off the end of the world!?", newPosition.x, newPosition.y);
			die(state, nullptr, false);
			destroyed = true;
			return;
		}
		// Jump goal reached
		if (launched)
		{
			auto newGoalDist = newPosition - launchGoal;
			auto prevGoalDist = previousPosition - launchGoal;
			newGoalDist.z = 0.0f;
			prevGoalDist.z = 0.0f;
			if (glm::length(newGoalDist) > glm::length(prevGoalDist))
			{
				LogWarning("newPos %s prevPos %s goal %s newlen %f prevlen %f", newPosition,
				           previousPosition, launchGoal, glm::length(newGoalDist),
				           glm::length(prevGoalDist));
				float extraVelocity = sqrt(velocity.x * velocity.x + velocity.y * velocity.y);
				velocity.x = 0.0f;
				velocity.y = 0.0f;
				velocity.z -= extraVelocity / 2.0f / (float)VELOCITY_SCALE_BATTLE.x *
				              (float)VELOCITY_SCALE_BATTLE.z;
				launched = false;
			}
		}
		bool movedTiles = (Vec3<int>)position != (Vec3<int>)newPosition;
		setPosition(state, newPosition, movedTiles);
		triggerProximity(state);
	}

	// Falling units can always turn
	goalPosition = position;
	atGoal = true;

	// Check if reached ground
	if (collisionIgnoredTicks == 0)
	{
		auto restingPosition = tileObject->getOwningTile()->getRestingPosition(isLarge());
		if (position.z < restingPosition.z)
		{
			// Stopped falling
			falling = false;
			bounced = false;
			launched = false;
			collisionIgnoredTicks = 0;
			if (!isConscious())
			{
				// Bodies drop to the exact spot they fell upon
				setPosition(state, {position.x, position.y, restingPosition.z}, true);
			}
			else
			{
				// Conscious units drop to resting position
				setPosition(state, restingPosition, true);
			}
			resetGoal();
			// FIXME: Deal fall damage before nullifying this
			// FIXME: Play falling sound
			velocity = {0.0f, 0.0f, 0.0f};
		}
	}
	return;
}

void BattleUnit::updateMovementNormal(GameState &state, unsigned int &moveTicksRemaining,
                                      bool &wasUsingLift)
{
	// We are moving and not falling
	if (current_movement_state != MovementState::None)
	{
		unsigned int speedModifier = 100;
		if (current_body_state == BodyState::Flying)
		{
			speedModifier = std::max((unsigned)1, flyingSpeedModifier);
		}
		Vec3<float> vectorToGoal = goalPosition - getPosition();
		unsigned int distanceToGoal = (unsigned)ceilf(
		    glm::length(vectorToGoal * VELOCITY_SCALE_BATTLE * (float)TICKS_PER_UNIT_TRAVELLED));
		unsigned int moveTicksConsumeRate = BASE_MOVETICKS_CONSUMPTION_RATE;
		if (target_body_state == BodyState::Jumping)
		{
			// Bring all jumpers to constant speed so that we can align leg animation with the edge
			moveTicksConsumeRate =
			    agent->modified_stats.getMovementSpeed() * BASE_MOVETICKS_CONSUMPTION_RATE / 15;
		}
		else if (current_movement_state == MovementState::Running)
		{
			moveTicksConsumeRate = BASE_MOVETICKS_CONSUMPTION_RATE / 2;
		}
		else if (current_body_state == BodyState::Prone)
		{
			moveTicksConsumeRate = BASE_MOVETICKS_CONSUMPTION_RATE * 3 / 2;
		}

		// Quick check, if moving strictly vertical then using lift
		if (distanceToGoal > 0 && current_body_state != BodyState::Flying &&
		    current_movement_state != MovementState::Brainsuck && vectorToGoal.x == 0 &&
		    vectorToGoal.y == 0 && tileObject->getOwningTile()->hasLift)
		{
			// FIXME: Actually read set option
			bool USER_OPTION_GRAVLIFT_SOUNDS = true;
			if (USER_OPTION_GRAVLIFT_SOUNDS && !wasUsingLift)
			{
				playDistantSound(state, agent->type->gravLiftSfx, 0.25f);
			}
			usingLift = true;
			movement_ticks_passed = 0;
		}
		unsigned int movementTicksAccumulated = 0;
		if (distanceToGoal * moveTicksConsumeRate * 100 / speedModifier > moveTicksRemaining)
		{
			if (flyingSpeedModifier != 100)
			{
				flyingSpeedModifier = std::min((unsigned)100,
				                               flyingSpeedModifier +
				                                   moveTicksRemaining / moveTicksConsumeRate /
				                                       FLYING_ACCELERATION_DIVISOR);
			}
			movementTicksAccumulated = moveTicksRemaining / moveTicksConsumeRate;
			auto dir = glm::normalize(vectorToGoal);
			Vec3<float> newPosition = (float)(moveTicksRemaining / moveTicksConsumeRate) *
			                          (float)(speedModifier / 100) * dir;
			newPosition /= VELOCITY_SCALE_BATTLE;
			newPosition /= (float)TICKS_PER_UNIT_TRAVELLED;
			newPosition += getPosition();
			setPosition(state, newPosition);
			triggerProximity(state);
			moveTicksRemaining = moveTicksRemaining % moveTicksConsumeRate;
			atGoal = false;
		}
		else
		{
			if (distanceToGoal > 0)
			{
				movementTicksAccumulated = distanceToGoal;
				if (flyingSpeedModifier != 100)
				{
					flyingSpeedModifier = std::min(
					    (unsigned)100,
					    flyingSpeedModifier + distanceToGoal / FLYING_ACCELERATION_DIVISOR);
				}
				moveTicksRemaining -= distanceToGoal * moveTicksConsumeRate;
				setPosition(state, goalPosition, true);
				triggerProximity(state);
				goalPosition = position;
			}
			if (getNewGoal(state))
			{
				return;
			}
		}

		// Scale ticks so that animations look proper on isometric sceen
		// facing down or up on screen
		if (facing.x == facing.y)
		{
			movement_ticks_passed += movementTicksAccumulated * 100 / 150;
		}
		// facing left or right on screen
		else if (facing.x == -facing.y)
		{
			movement_ticks_passed += movementTicksAccumulated * 141 / 150;
		}
		else
		{
			movement_ticks_passed += movementTicksAccumulated;
		}
		// Footsteps sound
		if (shouldPlaySoundNow() && current_body_state != BodyState::Flying &&
		    current_movement_state != MovementState::Brainsuck)
		{
			playWalkSound(state);
		}
	}
	// We are not moving and not falling
	else
	{
		// Check if we should adjust our current position
		if (goalPosition == getPosition())
		{
			goalPosition = tileObject->getOwningTile()->getRestingPosition(isLarge());
		}
		atGoal = goalPosition == getPosition();
		if (atGoal)
		{
			if (getNewGoal(state))
			{
				return;
			}
		}
	}
	return;
}

void BattleUnit::updateMovementBrainsucker(GameState &state, unsigned int &moveTicksRemaining,
                                           bool &wasUsingLift)
{
	Vec3<float> nextGoal;
	if (!missions.empty() && missions.front()->type == BattleUnitMission::Type::Brainsuck &&
	    getNextDestination(state, nextGoal))
	{
		goalPosition = nextGoal;
		// Just increment ticks passed to play animation
		movement_ticks_passed += moveTicksRemaining / BASE_MOVETICKS_CONSUMPTION_RATE;
		moveTicksRemaining = 0;
		bool movedTiles = (Vec3<int>)position != (Vec3<int>)goalPosition;
		setPosition(state, goalPosition, movedTiles);
		atGoal = true;
	}
	else
	{
		resetGoal();
		startFalling(state);
	}
	return;
}

void BattleUnit::updateMovementJumping(GameState &state, unsigned int &moveTicksRemaining,
                                       bool &wasUsingLift)
{
	// Check if jump complete
	if (launched)
	{
		// Jump complete, await body state change
		if (position.z <= goalPosition.z && velocity.z < 0.0f)
		{
			getNewGoal(state);
			return;
		}
	}
	// Launch us in the air
	else
	{
		launched = true;
		Vec3<float> targetVector = goalPosition - position;
		Vec3<float> targetVectorXY = {targetVector.x, targetVector.y, 0.0f};
		float distance = glm::length(targetVectorXY);
		float velocityXY;
		float velocityZ;
		calculateVelocityForJump(distance, position.z - goalPosition.z, velocityXY, velocityZ,
		                         distance > 1.0f);
		velocity =
		    (glm::normalize(targetVectorXY) * velocityXY + Vec3<float>{0.0f, 0.0f, velocityZ}) *
		    VELOCITY_SCALE_BATTLE;
	}

	auto jumpTicksRemaining = moveTicksRemaining / (agent->modified_stats.getMovementSpeed() *
	                                                BASE_MOVETICKS_CONSUMPTION_RATE);
	moveTicksRemaining = 0;
	auto newPosition = position;
	while (jumpTicksRemaining-- > 0)
	{
		velocity.z -= FALLING_ACCELERATION_UNIT;
		newPosition += this->velocity / (float)TICK_SCALE / VELOCITY_SCALE_BATTLE;
	}
	setPosition(state, newPosition);
	return;
}

void BattleUnit::updateMovement(GameState &state, unsigned int &moveTicksRemaining,
                                bool &wasUsingLift)
{
	if (retreated)
	{
		return;
	}
	if (moveTicksRemaining > 0)
	{
		// Turn off Jetpacks
		if (current_body_state != BodyState::Flying)
		{
			flyingSpeedModifier = 0;
		}

		// If falling then process falling
		if (falling)
		{
			return updateMovementFalling(state, moveTicksRemaining, wasUsingLift);
		}
		// If brainsucking simply stay on head
		else if (current_movement_state == MovementState::Brainsuck)
		{
			return updateMovementBrainsucker(state, moveTicksRemaining, wasUsingLift);
		}
		else if (current_movement_state != MovementState::None &&
		         (current_body_state == BodyState::Jumping &&
		          target_body_state == BodyState::Jumping))
		{
			return updateMovementJumping(state, moveTicksRemaining, wasUsingLift);
		}
		else
		{
			return updateMovementNormal(state, moveTicksRemaining, wasUsingLift);
		}
	}
	return;
}

void BattleUnit::updateHands(GameState &, unsigned int &handsTicksRemaining)
{
	if (retreated)
	{
		return;
	}
	if (handsTicksRemaining > 0)
	{
		if (firing_animation_ticks_remaining > 0)
		{
			if (firing_animation_ticks_remaining > handsTicksRemaining)
			{
				firing_animation_ticks_remaining -= handsTicksRemaining;
				handsTicksRemaining = 0;
			}
			else
			{
				handsTicksRemaining -= firing_animation_ticks_remaining;
				firing_animation_ticks_remaining = 0;
				if (canHandStateChange(HandState::Aiming))
				{
					setHandState(HandState::Aiming);
				}
				else
				{
					setHandState(HandState::AtEase);
				}
			}
		}
		else
		{
			if (hand_animation_ticks_remaining > handsTicksRemaining)
			{
				hand_animation_ticks_remaining -= handsTicksRemaining;
				handsTicksRemaining = 0;
			}
			else
			{
				if (hand_animation_ticks_remaining > 0)
				{
					handsTicksRemaining -= hand_animation_ticks_remaining;
					hand_animation_ticks_remaining = 0;
					setHandState(target_hand_state);
				}
			}
		}
	}
}

void BattleUnit::updateTurning(GameState &state, unsigned int &turnTicksRemaining,
                               unsigned int const handsTicksRemaining)
{
	if (retreated)
	{
		return;
	}
	if (turnTicksRemaining > 0)
	{
		// If firing then consume turning ticks since we can't turn while firing
		if (firing_animation_ticks_remaining > 0)
		{
			// If firing animation will be finished this time, then substract
			// the amount of ticks required to finish it
			// Otherwise substract all ticks
			turnTicksRemaining -= handsTicksRemaining >= firing_animation_ticks_remaining
			                          ? firing_animation_ticks_remaining
			                          : turnTicksRemaining;
		}
		if (turning_animation_ticks_remaining > turnTicksRemaining)
		{
			turning_animation_ticks_remaining -= turnTicksRemaining;
			turnTicksRemaining = 0;
		}
		else
		{
			if (turning_animation_ticks_remaining > 0)
			{
				turnTicksRemaining -= turning_animation_ticks_remaining;
				setFacing(state, goalFacing);
			}
			// Pop finished missions if present
			if (popFinishedMissions(state))
			{
				return;
			}
			// Try to get new facing change
			Vec2<int> nextFacing;
			if (getNextFacing(state, nextFacing))
			{
				if (current_movement_state == MovementState::Brainsuck)
				{
					setFacing(state, nextFacing);
				}
				else
				{
					beginTurning(state, nextFacing);
				}
			}
		}
	}
}

void BattleUnit::updateDisplayedItem()
{
	if (!agent->type->inventory)
	{
		return;
	}
	auto lastDisplayedItem = displayedItem;
	bool foundThrownItem = false;
	if (missions.size() > 0)
	{
		for (auto &m : missions)
		{
			if (m->type != BattleUnitMission::Type::ThrowItem || !m->item)
			{
				continue;
			}
			displayedItem = m->item->type;
			foundThrownItem = true;
			break;
		}
	}
	if (!foundThrownItem)
	{
		// If we're firing - try to keep last displayed item same, even if not dominant
		displayedItem = agent->getDominantItemInHands(
		    firing_animation_ticks_remaining > 0 ? lastDisplayedItem : nullptr);
	}
	// If displayed item changed or we are throwing - bring hands into "AtEase" state immediately
	if (foundThrownItem || displayedItem != lastDisplayedItem)
	{
		if (hand_animation_ticks_remaining > 0 || current_hand_state != HandState::AtEase)
		{
			setHandState(HandState::AtEase);
		}
	}
	if (displayedItem != lastDisplayedItem)
	{
		refreshReserveCost();
	}
}

bool BattleUnit::updateAttackingRunCanFireChecks(GameState &state, unsigned int ticks,
                                                 sp<AEquipment> &weaponRight,
                                                 sp<AEquipment> &weaponLeft,
                                                 Vec3<float> &targetPosition)
{
	// Decrement target check timer if we aim at a unit
	if (targetingMode == TargetingMode::Unit)
	{
		if (ticksUntillNextTargetCheck > ticks)
		{
			ticksUntillNextTargetCheck -= ticks;
		}
		else
		{
			ticksUntillNextTargetCheck = 0;
		}
	}

	// We cannot fire if we have no weapon capable of firing
	if (!weaponLeft && !weaponRight)
	{
		return false;
	}

	// We cannot fire if it's time to check target unit and it fell unconscious or died
	// or is unavailable (not in sight or no LOF) for a long time
	// Also, at this point we will turn to target tile if targeting tile
	// and track (turn to) target unit if it's visible

	// Note:
	// - If target is a unit, this check is done regularily
	// - If target is a tile, this check will only be done once after start,
	//   and again once each time this unit stops moving
	if (ticksUntillNextTargetCheck == 0)
	{
		ticksUntillNextTargetCheck = LOS_CHECK_INTERVAL_TRACKING;
		// If targeting unit check if up and track it if we see it
		if (targetingMode == TargetingMode::Unit)
		{
			// Stop firing if target went unconscious
			if (!targetUnit->isConscious()
			    // Stop firing if target became friendly and we're not berserk
			    || (moraleState != MoraleState::Berserk &&
			        owner->isRelatedTo(targetUnit->owner) != Organisation::Relation::Hostile))
			{
				return false;
			}
			// "timesTargetMIA" is set to 1 when ready to fire but target is not in sight or no LOF
			// If it was then here we will check if target is still MIA
			// Target is MIA if it's either not in sight or has no LOF to it
			// If target is MIA for too long we will cancel the attack
			bool targetMIA = timesTargetMIA > 0;
			if (state.current_battle->visibleEnemies[owner].find(targetUnit) !=
			    state.current_battle->visibleEnemies[owner].end())
			{
				targetTile = targetUnit->position;
				targetMIA = targetMIA && !hasLineToUnit(targetUnit);
			}
			if (targetMIA)
			{
				timesTargetMIA++;
				if (timesTargetMIA > TIMES_TO_WAIT_FOR_MIA_TARGET)
				{
					return false;
				}
			}
			else
			{
				timesTargetMIA = 0;
			}
		}
		// Check if we are in range
		if (weaponRight && !weaponRight->canFire(targetPosition))
		{
			weaponRight = nullptr;
		}
		if (weaponLeft && !weaponLeft->canFire(targetPosition))
		{
			weaponLeft = nullptr;
		}
		// We cannot fire if both weapons are out of range
		if (!weaponLeft && !weaponRight)
		{
			return false;
		}
		// Check if we should turn to target tile (only do this if we're stationary)
		if (current_movement_state == MovementState::None)
		{
			if (BattleUnitMission::getFacing(*this, targetTile) != facing)
			{
				addMission(state, BattleUnitMission::turn(*this, targetTile));
			}
		}
	}
	// Even if it's not time we must check if ready weapons can fire
	else
	{
		if (weaponRight && weaponRight->readyToFire && !weaponRight->canFire(targetPosition))
		{
			// Introduce small delay so we're not re-checking every frame
			weaponRight->weapon_fire_ticks_remaining += WEAPON_MISFIRE_DELAY_TICKS;
			weaponRight = nullptr;
		}
		if (weaponLeft && weaponLeft->readyToFire && !weaponLeft->canFire(targetPosition))
		{
			weaponLeft->weapon_fire_ticks_remaining += WEAPON_MISFIRE_DELAY_TICKS;
			weaponLeft = nullptr;
		}
	}
	return true;
}

void BattleUnit::updateAttacking(GameState &state, unsigned int ticks)
{
	bool realTime = state.current_battle->mode == Battle::Mode::RealTime;
	// Process attacking
	if (isAttacking())
	{
		// Cancel acquire TU mission if attempting to attack
		if (!missions.empty() && missions.front()->type == BattleUnitMission::Type::AcquireTU)
		{
			cancelMissions(state);
		}
		// Prepare all needed positions
		static const Vec3<float> offsetTile = {0.5f, 0.5f, 0.0f};
		static const Vec3<float> offsetTileGround = {0.5f, 0.5f, 10.0f / 40.0f};
		Vec3<float> muzzleLocation = getMuzzleLocation();
		Vec3<float> targetPosition;
		switch (targetingMode)
		{
			case TargetingMode::Unit:
				targetPosition = targetUnit->tileObject->getVoxelCentrePosition();
				break;
			case TargetingMode::TileCenter:
			{
				// Shoot parallel to the ground
				float unitZ = muzzleLocation.z;
				unitZ -= (int)unitZ;
				targetPosition =
				    (Vec3<float>)targetTile + offsetTile + Vec3<float>{0.0f, 0.0f, unitZ};
				break;
			}
			case TargetingMode::TileGround:
				targetPosition = (Vec3<float>)targetTile + offsetTileGround;
				break;
			case TargetingMode::NoTarget:
				LogError("Invalid targeting mode NoTarget while targeting");
				break;
		}

		// Prepare weapons we can use
		// We can use a weapon if we're set to fire this hand, and it's a weapon that can be fired
		auto weaponRight = agent->getFirstItemInSlot(EquipmentSlotType::RightHand);
		auto weaponLeft = agent->getFirstItemInSlot(EquipmentSlotType::LeftHand);
		switch (weaponStatus)
		{
			case WeaponStatus::FiringBothHands:
				if (weaponRight && weaponRight->needsReload())
				{
					weaponRight->loadAmmo(state);
				}
				if (weaponRight && !weaponRight->canFire())
				{
					weaponRight = nullptr;
				}
				if (weaponLeft && weaponLeft->needsReload())
				{
					weaponLeft->loadAmmo(state);
				}
				if (weaponLeft && !weaponLeft->canFire())
				{
					weaponLeft = nullptr;
				}
				break;
			case WeaponStatus::FiringRightHand:
				if (weaponRight && weaponRight->needsReload())
				{
					weaponRight->loadAmmo(state);
				}
				if (weaponRight && !weaponRight->canFire())
				{
					weaponRight = nullptr;
				}
				weaponLeft = nullptr;
				break;
			case WeaponStatus::FiringLeftHand:
				if (weaponLeft && weaponLeft->needsReload())
				{
					weaponLeft->loadAmmo(state);
				}
				if (weaponLeft && !weaponLeft->canFire())
				{
					weaponLeft = nullptr;
				}
				weaponRight = nullptr;
				break;
			case WeaponStatus::NotFiring:
				LogError("Invalid targeting mode NoTarget while targeting");
				break;
		}

		// Firing - Make checks if we should stop firing, confirm target, turn to it etc.
		if (!updateAttackingRunCanFireChecks(state, ticks, weaponRight, weaponLeft, targetPosition))
		{
			stopAttacking();
		}
		else
		{
			// Should we start aiming?
			if (canHandStateChange(HandState::Aiming))
			{
				beginHandStateChange(HandState::Aiming);
			}

			// Should we beging fire delay countdown?
			if (target_hand_state == HandState::Aiming)
			{
				if (weaponRight && !weaponRight->isFiring())
				{
					weaponRight->startFiring(fire_aiming_mode, !realTime);
				}
				if (weaponLeft && !weaponLeft->isFiring())
				{
					weaponLeft->startFiring(fire_aiming_mode, !realTime);
				}
			}

			// Is a gun ready to fire now?
			bool weaponFired = false;
			if (firing_animation_ticks_remaining == 0 && target_hand_state == HandState::Aiming)
			{
				sp<AEquipment> firingWeapon = nullptr;
				if (weaponRight && weaponRight->readyToFire)
				{
					firingWeapon = weaponRight;
					weaponRight = nullptr;
				}
				else if (weaponLeft && weaponLeft->readyToFire)
				{
					firingWeapon = weaponLeft;
					weaponLeft = nullptr;
				}
				// Weapon ready to fire: check if facing the right way
				if (firingWeapon)
				{
					auto targetVector = targetPosition - muzzleLocation;
					targetVector = {targetVector.x, targetVector.y, 0.0f};
					// Target must be within frontal arc, must have LOF to if unit
					if (glm::angle(glm::normalize(targetVector),
					               glm::normalize(Vec3<float>{facing.x, facing.y, 0})) < M_PI / 2)
					{
						if (targetingMode == TargetingMode::Unit &&
						    (state.current_battle->visibleEnemies[owner].find(targetUnit) ==
						         state.current_battle->visibleEnemies[owner].end() ||
						     !hasLineToUnit(targetUnit)))
						{
							// Raise targetMIA flag, so that we start tracking how long is it MIA
							if (timesTargetMIA == 0)
							{
								timesTargetMIA = 1;
							}
						}
						else if (realTime ||
						         spendTU(state, getAttackCost(state, *firingWeapon, targetTile),
						                 true, true, true))
						{
							firingWeapon->fire(state, targetPosition,
							                   targetingMode == TargetingMode::Unit ? targetUnit
							                                                        : nullptr);
							cloakTicksAccumulated = 0;
							if (agent->type->inventory)
							{
								displayedItem = firingWeapon->type;
							}
							setHandState(HandState::Firing);
							weaponFired = true;
						}
						else
						{
							stopAttacking();
						}
					}
				}
			}

			// Cancel firing (unless zerking):
			// - If turn based
			// - If fired weapon at ground - stop firing that hand
			if (weaponFired && moraleState != MoraleState::Berserk &&
			    (!realTime || targetingMode != TargetingMode::Unit))
			{
				switch (weaponStatus)
				{
					case WeaponStatus::FiringBothHands:
						if (!weaponRight)
						{
							if (!weaponLeft)
							{
								stopAttacking();
							}
							else
							{
								weaponStatus = WeaponStatus::FiringLeftHand;
							}
						}
						else if (!weaponLeft)
						{
							weaponStatus = WeaponStatus::FiringRightHand;
						}
						break;
					case WeaponStatus::FiringLeftHand:
						if (!weaponLeft)
						{
							stopAttacking();
						}
						break;
					case WeaponStatus::FiringRightHand:
						if (!weaponRight)
						{
							stopAttacking();
						}
						break;
					case WeaponStatus::NotFiring:
						LogError("Weapon fired while not firing!?");
						break;
				}
			}

		} // end if Firing - process firing
	}

	// Not firing:
	// - was not firing
	// - was firing but fire checks just failed
	// - just fired and stopped firing
	if (!isAttacking())
	{
		// Decrement timer for residual aiming
		if (residual_aiming_ticks_remaining > 0)
		{
			residual_aiming_ticks_remaining -= ticks;
		}
		else if (canHandStateChange(HandState::AtEase))
		{
			beginHandStateChange(HandState::AtEase);
		}
	}
}

void BattleUnit::updatePsi(GameState &state, unsigned int ticks)
{
	bool realTime = state.current_battle->mode == Battle::Mode::RealTime;
	if (psiStatus != PsiStatus::NotEngaged)
	{
		auto e1 = agent->getFirstItemInSlot(EquipmentSlotType::RightHand);
		auto e2 = agent->getFirstItemInSlot(EquipmentSlotType::LeftHand);
		if (e1 && e1->type != psiItem)
		{
			e1 = nullptr;
		}
		if (e2 && e2->type != psiItem)
		{
			e2 = nullptr;
		}
		auto bender = e1 ? e1 : e2;
		if (!bender)
		{
			stopAttackPsi(state);
		}
		else if (realTime)
		{
			ticksAccumulatedToNextPsiCheck += ticks;
			while (ticksAccumulatedToNextPsiCheck >= TICKS_PER_PSI_CHECK)
			{
				ticksAccumulatedToNextPsiCheck -= TICKS_PER_PSI_CHECK;
				auto cost = getPsiCost(psiStatus, false);
				if (cost > agent->modified_stats.psi_energy)
				{
					stopAttackPsi(state);
				}
				else
				{
					agent->modified_stats.psi_energy -= cost;
					psiTarget->applyPsiAttack(state, *this, psiStatus, psiItem, false);
				}
			}
		}
	}
}

void BattleUnit::updateAI(GameState &state, unsigned int)
{
	if (!isConscious())
	{
		return;
	}

	// Decide
	auto decision = aiList.think(state, *this);
	if (!decision.isEmpty())
	{
		LogWarning("AI %s for unit %s decided to %s", decision.ai, id, decision.getName());
		executeAIDecision(state, decision);
	}
}

void BattleUnit::update(GameState &state, unsigned int ticks)
{
	bool realTime = state.current_battle->mode == Battle::Mode::RealTime;

	// Animate
	body_animation_ticks_static += ticks;

	// Destroyed or retreated units do not exist in the battlescape
	if (destroyed || retreated)
	{
		return;
	}

	// Update Items
	bool updatedShield = false;
	for (auto &item : agent->equipment)
	{
		if (item->type->type == AEquipmentType::Type::DisruptorShield &&
		    item->ammo < item->getPayloadType()->max_ammo)
		{
			if (updatedShield)
			{
				continue;
			}
			updatedShield = true;
		}
		item->update(state, ticks);
	}

	// Update Missions
	if (!this->missions.empty())
		this->missions.front()->update(state, *this, ticks);

	// Update the unit

	if (realTime)
	{
		// Miscellaneous state updates, as well as unit's stats
		updateStateAndStats(state, ticks);
		// Unit regeneration
		updateRegen(state, ticks);
	}
	// Unit events - was under fire, was requested to give way etc.
	updateEvents(state);
	// Idling: Auto-movement, auto-body change when idling
	updateIdling(state);
	// Crying: Enemies emit sounds periodically
	updateCrying(state);
	// Main bulk - update movement, body, hands and turning
	{
		bool wasUsingLift = usingLift;
		usingLift = false;

		// If not running we will consume these twice as fast, if prone thrice as
		unsigned int moveTicksRemaining =
		    ticks * agent->modified_stats.getMovementSpeed() * BASE_MOVETICKS_CONSUMPTION_RATE;
		unsigned int bodyTicksRemaining = ticks;
		unsigned int handsTicksRemaining = ticks;
		unsigned int turnTicksRemaining = ticks;

		// Unconscious units cannot move their hands or turn, they can only animate body or fall
		if (!isConscious())
		{
			handsTicksRemaining = 0;
			turnTicksRemaining = 0;
		}

		unsigned int lastMoveTicksRemaining = 0;
		unsigned int lastBodyTicksRemaining = 0;
		unsigned int lastHandsTicksRemaining = 0;
		unsigned int lastTurnTicksRemaining = 0;

		while (lastMoveTicksRemaining != moveTicksRemaining ||
		       lastBodyTicksRemaining != bodyTicksRemaining ||
		       lastHandsTicksRemaining != handsTicksRemaining ||
		       lastTurnTicksRemaining != turnTicksRemaining)
		{
			lastMoveTicksRemaining = moveTicksRemaining;
			lastBodyTicksRemaining = bodyTicksRemaining;
			lastHandsTicksRemaining = handsTicksRemaining;
			lastTurnTicksRemaining = turnTicksRemaining;

			updateCheckBeginFalling(state);
			updateBody(state, bodyTicksRemaining);
			updateHands(state, handsTicksRemaining);
			updateMovement(state, moveTicksRemaining, wasUsingLift);
			updateTurning(state, turnTicksRemaining, handsTicksRemaining);
			updateDisplayedItem();
		}
	}
	if (retreated)
	{
		return;
	}
	// Unit's attacking state
	updateAttacking(state, ticks);
	// Unit's psi attack state
	updatePsi(state, ticks);
	// AI
	updateAI(state, ticks);
	// Who else? :)
	triggerBrainsuckers(state);
}

void BattleUnit::updateTB(GameState &state)
{
	// Destroyed or retreated units do not exist in the battlescape
	if (destroyed || retreated)
	{
		return;
	}

	// Update Items
	bool updatedShield = false;
	for (auto &item : agent->equipment)
	{
		if (item->type->type == AEquipmentType::Type::DisruptorShield &&
		    item->ammo < item->getPayloadType()->max_ammo)
		{
			if (updatedShield)
			{
				continue;
			}
			updatedShield = true;
		}
		item->updateTB(state);
	}

	// Miscellaneous state updates, as well as unit's stats
	updateStateAndStats(state, TICKS_PER_TURN);
	updateRegen(state, TICKS_REGEN_PER_TURN);
}

void BattleUnit::triggerProximity(GameState &state)
{
	auto it = state.current_battle->items.begin();
	while (it != state.current_battle->items.end())
	{
		auto i = *it++;
		if (!i->item->primed || i->item->triggerDelay > 0)
		{
			continue;
		}
		// Proximity explosion trigger
		if ((i->item->triggerType == TriggerType::Proximity ||
		     i->item->triggerType == TriggerType::Boomeroid) &&
		    BattleUnitTileHelper::getDistanceStatic(position, i->position) <=
		        i->item->triggerRange &&
		    i->item->getPayloadType()->damage_type->effectType !=
		        DamageType::EffectType::Brainsucker)
		{
			i->die(state);
		}
		// Boomeroid hopping trigger
		else if (i->item->triggerType == TriggerType::Boomeroid &&
		         BattleUnitTileHelper::getDistanceStatic(position, i->position) <= BOOMEROID_RANGE)
		{
			i->hopTo(state, position);
		}
	}
}

void BattleUnit::triggerBrainsuckers(GameState &state)
{
	StateRef<DamageType> brainsucker = {&state, "DAMAGETYPE_BRAINSUCKER"};
	if (brainsucker->dealDamage(100, agent->type->damage_modifier) == 0)
		return;

	auto it = state.current_battle->items.begin();
	while (it != state.current_battle->items.end())
	{
		auto i = *it++;
		if (!i->item->primed || i->item->triggerDelay > 0)
		{
			continue;
		}
		if (i->item->triggerType == TriggerType::Proximity &&
		    i->item->getPayloadType()->damage_type->effectType ==
		        DamageType::EffectType::Brainsucker &&
		    BattleUnitTileHelper::getDistanceStatic(position, i->position) <= i->item->triggerRange)
		{
			auto aliens = state.getAliens();
			if (aliens->isRelatedTo(owner) == Organisation::Relation::Hostile)
			{
				// Sound for hatching
				if (state.battle_common_sample_list->brainsuckerHatch)
				{
					fw().soundBackend->playSample(state.battle_common_sample_list->brainsuckerHatch,
					                              position);
				}
				state.current_battle->spawnUnit(state, aliens, {&state, "AGENTTYPE_BRAINSUCKER"},
				                                i->position, {0, 1}, BodyState::Throwing);
				i->die(state, false);
			}
		}
	}
}

void BattleUnit::startFalling(GameState &state)
{
	if (target_body_state == BodyState::Jumping)
	{
		setBodyState(state, BodyState::Standing);
	}
	setMovementState(MovementState::None);
	falling = true;
	launched = false;
}

// Calculate starting velocity among xy and z to reach target
// For explanation how it works look @ AEquipment::calculateNextVelocityForThrow
bool BattleUnit::calculateVelocityForLaunch(float distanceXY, float diffZ, float &velocityXY,
                                            float &velocityZ)
{
	static float dZ = 0.1f;

	// Initial setup
	velocityXY = 0.5f;

	float a = -FALLING_ACCELERATION_UNIT / VELOCITY_SCALE_BATTLE.z / 2.0f / TICK_SCALE;
	float c = diffZ;
	float t = 0.0f;

	// We will continue reducing velocityXY  until we find such a trajectory
	// that makes the agent fall on top of the tile
	while (velocityXY > 0.0f)
	{
		t = distanceXY * TICK_SCALE / (velocityXY);
		velocityZ = TICK_SCALE * ((-c - a * t * t) / t - a);
		if (velocityZ - (FALLING_ACCELERATION_UNIT / VELOCITY_SCALE_BATTLE.z) * t < -0.125f)
		{
			return true;
		}
		else
		{
			velocityXY -= dZ;
		}
	}
	return false;
}

// Calculate starting velocity among xy and z to reach target
// For explanation how it works look @ AEquipment::calculateNextVelocityForThrow
void BattleUnit::calculateVelocityForJump(float distanceXY, float diffZ, float &velocityXY,
                                          float &velocityZ, bool diagonAlley)
{
	velocityXY = diagonAlley ? 0.75f : 0.5f;

	float a = -FALLING_ACCELERATION_UNIT / VELOCITY_SCALE_BATTLE.z / 2.0f / TICK_SCALE;
	float c = diffZ;
	float t = 0.0f;

	t = distanceXY * TICK_SCALE / (velocityXY);
	velocityZ = TICK_SCALE * ((-c - a * t * t) / t - a);
	return;
}

bool BattleUnit::canLaunch(Vec3<float> targetPosition)
{
	Vec3<float> targetVectorXY;
	float velocityXY;
	float velocityZ;
	return canLaunch(targetPosition, targetVectorXY, velocityXY, velocityZ);
}

bool BattleUnit::canLaunch(Vec3<float> targetPosition, Vec3<float> &targetVectorXY,
                           float &velocityXY, float &velocityZ)
{
	// Flying units cannot jump
	if (canFly())
	{
		return false;
	}
	Vec3<float> targetVector = targetPosition - position;
	// Cannot jump to the same XY
	if (targetVector.x == 0.0f && targetVector.y == 0.0f)
	{
		return false;
	}
	// Cannot jump if target too far away
	Vec3<int> posDiff = (Vec3<int>)position - (Vec3<int>)targetPosition;
	if (std::abs(posDiff.x) > 1 || std::abs(posDiff.y) > 1 || std::abs(posDiff.z) > 1)
	{
		return false;
	}
	// Calculate starting velocity
	targetVectorXY = {targetVector.x, targetVector.y, 0.0f};
	float distance = glm::length(targetVectorXY);
	if (!calculateVelocityForLaunch(distance, position.z - targetPosition.z, velocityXY, velocityZ))
	{
		return false;
	}
	return true;
}

void BattleUnit::launch(GameState &state, Vec3<float> targetPosition, BodyState bodyState)
{
	Vec3<float> targetVectorXY;
	float velocityXY;
	float velocityZ;
	if (!canLaunch(targetPosition, targetVectorXY, velocityXY, velocityZ))
	{
		return;
	}
	startFalling(state);
	launchGoal = targetPosition;
	launched = true;
	velocity = (glm::normalize(targetVectorXY) * velocityXY + Vec3<float>{0.0f, 0.0f, velocityZ}) *
	           VELOCITY_SCALE_BATTLE;
	collisionIgnoredTicks = (int)ceilf(36.0f / glm::length(velocity / VELOCITY_SCALE_BATTLE)) + 1;
	beginBodyStateChange(state, bodyState);
}

void BattleUnit::startMoving(GameState &state)
{
	auto targetMovementMode = missions.empty()
	                              ? MovementState::None
	                              : missions.front()->getNextMovementState(state, *this);
	if (targetMovementMode == MovementState::None)
	{
		if (movement_mode == MovementMode::Running && current_body_state != BodyState::Prone)
		{
			targetMovementMode = MovementState::Running;
		}
		else
		{
			targetMovementMode = MovementState::Normal;
		}
	}
	setMovementState(targetMovementMode);
}

void BattleUnit::requestGiveWay(const BattleUnit &requestor,
                                const std::list<Vec3<int>> &plannedPath, Vec3<int> pos)
{
	// If asked already or busy - cannot give way
	if (!giveWayRequestData.empty() || isBusy())
	{
		return;
	}
	// If unit is prone and we're trying to go into it's legs
	if (current_body_state == BodyState::Prone && tileObject->getOwningTile()->position != pos)
	{
		// Just ask unit to kneel for a moment
		giveWayRequestData.emplace_back(0, 0);
	}
	// If unit is not prone or we're trying to go into it's body
	else
	{
		static const std::map<Vec2<int>, int> facing_dir_map = {
		    {{0, -1}, 0}, {{1, -1}, 1}, {{1, 0}, 2},  {{1, 1}, 3},
		    {{0, 1}, 4},  {{-1, 1}, 5}, {{-1, 0}, 6}, {{-1, -1}, 7}};
		static const std::map<int, Vec2<int>> dir_facing_map = {
		    {0, {0, -1}}, {1, {1, -1}}, {2, {1, 0}},  {3, {1, 1}},
		    {4, {0, 1}},  {5, {-1, 1}}, {6, {-1, 0}}, {7, {-1, -1}}};

		// Start with unit's facing, and go to the sides, adding facings
		// if they're not in our path and not our current position.
		// Next facings: [0] is clockwise, [1] is counter-clockwise from current
		std::vector<int> nextFacings = {facing_dir_map.at(facing), facing_dir_map.at(facing)};
		for (int i = 0; i <= 4; i++)
		{
			int limit = i == 0 || i == 4 ? 0 : 1;
			for (int j = 0; j <= limit; j++)
			{
				auto nextFacing = dir_facing_map.at(nextFacings[j]);
				Vec3<int> nextPos = {position.x + nextFacing.x, position.y + nextFacing.y,
				                     position.z};
				if (nextPos == (Vec3<int>)requestor.position ||
				    std::find(plannedPath.begin(), plannedPath.end(), nextPos) != plannedPath.end())
				{
					continue;
				}
				bool inLargePath = false;
				if (requestor.isLarge())
				{
					for (int x = 0; x <= 1; x++)
					{
						for (int y = 0; y <= 1; y++)
						{
							for (int z = 0; z <= 1; z++)
							{
								if (x == 0 && y == 0 && z == 0)
								{
									continue;
								}
								if (std::find(plannedPath.begin(), plannedPath.end(),
								              nextPos - Vec3<int>{x, y, z}) != plannedPath.end())
								{
									inLargePath = true;
									break;
								}
							}
							if (inLargePath)
							{
								break;
							}
						}
						if (inLargePath)
						{
							break;
						}
					}
				}
				if (inLargePath)
				{
					continue;
				}
				giveWayRequestData.push_back(nextFacing);
			}
			nextFacings[0] = nextFacings[0] == 7 ? 0 : nextFacings[0] + 1;
			nextFacings[1] = nextFacings[1] == 0 ? 7 : nextFacings[1] - 1;
		}
	}
}

void BattleUnit::applyEnzymeEffect(GameState &state)
{
	spawnEnzymeSmoke(state, position);

	// Damage random item
	if (agent->type->inventory && !agent->equipment.empty())
	{
		auto item = listRandomiser(state.rng, agent->equipment);
		item->armor -= enzymeDebuffIntensity / 2;

		// Item destroyed
		if (item->armor <= 0)
		{
			if (item->type->type == AEquipmentType::Type::Grenade)
			{
				item->explode(state);
			}
			else
			{
				agent->removeEquipment(state, item);
			}
		}
	}

	// Finally, reduce debuff

	enzymeDebuffIntensity--;
}

void BattleUnit::spawnEnzymeSmoke(GameState &state, Vec3<int> pos)
{
	// FIXME: Ensure this is proper, for now just emulating vanilla crudely
	// This makes smoke spawned by enzyme grow smaller when debuff runs out
	int divisor = std::max(1, 36 / enzymeDebuffIntensity);
	StateRef<DamageType> smokeDamageType = {&state, "DAMAGETYPE_SMOKE"};
	// Power of 0 means no spread
	state.current_battle->placeHazard(state, owner, {&state, id}, smokeDamageType, position,
	                                  smokeDamageType->hazardType->getLifetime(state), 0, divisor,
	                                  false);
}

void BattleUnit::sendAgentEvent(GameState &state, GameEventType type, bool checkOwnership,
                                bool checkVisibility) const
{
	if ((!checkOwnership || owner == state.current_battle->currentPlayer) &&
	    (!checkVisibility || owner == state.current_battle->currentPlayer ||
	     state.current_battle->visibleUnits[state.current_battle->currentPlayer].find(
	         {&state, id}) !=
	         state.current_battle->visibleUnits[state.current_battle->currentPlayer].end()))
	{
		fw().pushEvent(new GameAgentEvent(type, {&state, agent.id}));
	}
}

int BattleUnit::rollForPrimaryStat(GameState &state, int experience)
{
	if (experience > 10)
	{
		return randBoundsInclusive(state.rng, 2, 6);
	}
	else if (experience > 5)
	{
		return randBoundsInclusive(state.rng, 1, 4);
	}
	if (experience > 2)
	{
		return randBoundsInclusive(state.rng, 1, 3);
	}
	if (experience > 0)
	{
		return randBoundsInclusive(state.rng, 0, 1);
	}
	return 0;
}

// FIXME: Ensure correct
// For now, using X-Com 1/2 system of primary/secondary stats,
// except psi which assumes it's same 3x limit that is applied when using psi gym
void BattleUnit::processExperience(GameState &state)
{
	if (!agent->type->can_improve)
	{
		return;
	}
	int secondaryXP = experiencePoints.accuracy + experiencePoints.bravery +
	                  experiencePoints.psi_attack + experiencePoints.psi_energy +
	                  experiencePoints.reactions;
	if (agent->current_stats.accuracy < 100)
	{
		agent->current_stats.accuracy += rollForPrimaryStat(state, experiencePoints.accuracy);
	}
	if (agent->current_stats.psi_attack < 100 &&
	    agent->current_stats.psi_attack < agent->initial_stats.psi_attack * 3)
	{
		agent->current_stats.psi_attack += rollForPrimaryStat(state, experiencePoints.psi_attack);
	}
	if (agent->current_stats.psi_energy < 100 &&
	    agent->current_stats.psi_energy < agent->initial_stats.psi_energy * 3)
	{
		agent->current_stats.psi_energy += rollForPrimaryStat(state, experiencePoints.psi_energy);
	}
	if (agent->current_stats.reactions < 100)
	{
		if (state.current_battle->mode == Battle::Mode::TurnBased)
		{
			agent->current_stats.reactions += rollForPrimaryStat(state, experiencePoints.reactions);
		}
		else
		{
			agent->current_stats.reactions += rollForPrimaryStat(state, std::min(3, secondaryXP));
		}
	}
	if (agent->current_stats.bravery < 100)
	{
		agent->current_stats.bravery +=
		    10 * randBoundsExclusive(state.rng, 0, 99) < experiencePoints.bravery * 9;
	}
	if (secondaryXP > 0)
	{
		if (agent->current_stats.health < 100)
		{
			agent->current_stats.health +=
			    randBoundsInclusive(state.rng, 0, 2) + (100 - agent->current_stats.health) / 10;
		}
		if (agent->current_stats.speed < 100)
		{
			agent->current_stats.speed +=
			    randBoundsInclusive(state.rng, 0, 2) + (100 - agent->current_stats.speed) / 10;
		}
		if (agent->current_stats.stamina < 2000)
		{
			agent->current_stats.stamina += randBoundsInclusive(state.rng, 0, 2) * 20 +
			                                (2000 - agent->current_stats.stamina) / 10;
		}
		if (agent->current_stats.strength < 100)
		{
			agent->current_stats.strength +=
			    randBoundsInclusive(state.rng, 0, 2) + (100 - agent->current_stats.strength) / 10;
		}
	}
	agent->updateModifiedStats();
}

void BattleUnit::executeGroupAIDecision(GameState &state, AIDecision &decision,
                                        std::list<StateRef<BattleUnit>> &units)
{
	if (units.size() == 1)
	{
		units.front()->executeAIDecision(state, decision);
		return;
	}
	if (decision.action)
	{
		for (auto &u : units)
		{
			u->executeAIAction(state, *decision.action);
		}
	}
	if (decision.movement)
	{
		switch (decision.movement->type)
		{
			case AIMovement::Type::Patrol:
				// Stance change
				for (auto &u : units)
				{
					u->kneeling_mode = decision.movement->kneelingMode;
					u->setMovementMode(decision.movement->movementMode);
				}
				Battle::groupMove(state, units, decision.movement->targetLocation);
				break;
			default:
				for (auto &u : units)
				{
					u->executeAIMovement(state, *decision.movement);
				}
				break;
		}
	}
}

void BattleUnit::executeAIDecision(GameState &state, AIDecision &decision)
{
	if (decision.action)
	{
		executeAIAction(state, *decision.action);
	}
	if (decision.movement)
	{
		executeAIMovement(state, *decision.movement);
	}
}

void BattleUnit::executeAIAction(GameState &state, AIAction &action)
{
	if (action.inProgress(*this))
	{
		return;
	}

	// Equip item we're going to use
	if (action.item)
	{
		UnitAIHelper::ensureItemInSlot(state, action.item, EquipmentSlotType::RightHand);
		if (action.type == AIAction::Type::AttackWeaponUnit ||
		    action.type == AIAction::Type::AttackWeaponTile)
		{
			action.item = nullptr;
			action.weaponStatus = WeaponStatus::FiringRightHand;
		}
	}

	// Do it
	switch (action.type)
	{
		case AIAction::Type::AttackWeaponTile:
			startAttacking(state, action.targetLocation, action.weaponStatus);
			break;
		case AIAction::Type::AttackWeaponUnit:
			startAttacking(state, action.targetUnit, action.weaponStatus);
			break;
		case AIAction::Type::AttackGrenade:
			if (action.item->getCanThrow(*this, action.targetUnit->position))
			{
				if (setMission(state, BattleUnitMission::throwItem(*this, action.item,
				                                                   action.targetUnit->position)))
				{
					action.item->prime(action.item->getPayloadType()->trigger_type !=
					                   TriggerType::Boomeroid);
				}
			}
			break;
		case AIAction::Type::AttackPsiMC:
			startAttackPsi(state, action.targetUnit, PsiStatus::Control, action.item->type);
			break;
		case AIAction::Type::AttackPsiStun:
			startAttackPsi(state, action.targetUnit, PsiStatus::Stun, action.item->type);
			break;
		case AIAction::Type::AttackPsiPanic:
			startAttackPsi(state, action.targetUnit, PsiStatus::Panic, action.item->type);
			break;
		case AIAction::Type::AttackBrainsucker:
			useBrainsucker(state);
			break;
		case AIAction::Type::AttackSuicide:
			die(state);
			break;
	}
}

void BattleUnit::executeAIMovement(GameState &state, AIMovement &movement)
{
	if (movement.inProgress(*this))
	{
		return;
	}

	// FIXME: USE teleporter to move?
	// Or maybe this is done in AI?

	/*
	// Find out if we can use teleporter to move
	bool useTeleporter = false;
	switch (movement.type)
	{
	    case AIMovement::Type::Pursue:
	    case AIMovement::Type::Patrol:
	    case AIMovement::Type::Advance:
	    case AIMovement::Type::GetInRange:
	    case AIMovement::Type::TakeCover:
	        for (auto &e : agent->equipment)
	        {
	            if (e->type->type == AEquipmentType::Type::Teleporter)
	            {
	                if (e->type->type == AEquipmentType::Type::Teleporter &&
	                    e->ammo == e->type->max_ammo &&
	                    canAfford(state, getTeleportCost()))
	                {
	                    useTeleporter = true;
	                    break;
	                }
	            }
	        }
	        break;
	    default:
	        break;
	}
	*/

	// Stance change
	switch (movement.type)
	{
		case AIMovement::Type::Stop:
		case AIMovement::Type::Turn:
			break;
		default:
			kneeling_mode = movement.kneelingMode;
			if (movement_mode != movement.movementMode)
			{
				setMovementMode(movement.movementMode);
			}
			break;
	}

	// Do movement
	switch (movement.type)
	{
		case AIMovement::Type::Stop:
			for (auto &m : missions)
			{
				if (m->type == BattleUnitMission::Type::GotoLocation)
				{
					// Soft cancel
					m->targetLocation = goalPosition;
					m->currentPlannedPath.clear();
				}
			}
			aiList.reportExecuted(movement);
			break;
		case AIMovement::Type::Advance:
		case AIMovement::Type::GetInRange:
		case AIMovement::Type::TakeCover:
		case AIMovement::Type::Patrol:
		case AIMovement::Type::Pursue:
			if (setMission(state, BattleUnitMission::gotoLocation(*this, movement.targetLocation)))
			{
				aiList.reportExecuted(movement);
			}
			break;
		case AIMovement::Type::Retreat:
			if (setMission(state, BattleUnitMission::gotoLocation(*this, movement.targetLocation, 0,
			                                                      true, true, 1, true)))
			{
				aiList.reportExecuted(movement);
			}
			break;
		case AIMovement::Type::Turn:
			if (setMission(state, BattleUnitMission::turn(*this, movement.targetLocation)))
			{
				aiList.reportExecuted(movement);
			}
			break;
		case AIMovement::Type::ChangeStance:
			// Nothing, already applied above
			aiList.reportExecuted(movement);
			break;
	}
}

void BattleUnit::notifyUnderFire(GameState &state, Vec3<int> position, bool visible)
{
	if (visible)
	{
		sendAgentEvent(state, GameEventType::AgentUnderFire, true);
	}
	aiList.notifyUnderFire(position);
}

void BattleUnit::notifyHit(Vec3<int> position) { aiList.notifyHit(position); }

void BattleUnit::tryToRiseUp(GameState &state)
{
	// Do not rise up if unit is standing on us
	if (tileObject->getOwningTile()->getUnitIfPresent(true, true, false, tileObject))
		return;

	// Find state we can rise into (with animation)
	auto targetState = BodyState::Standing;
	while (agent->getAnimationPack()->getFrameCountBody(displayedItem, current_body_state,
	                                                    targetState, current_hand_state,
	                                                    current_movement_state, facing) == 0)
	{
		switch (targetState)
		{
			case BodyState::Standing:
				if (agent->isBodyStateAllowed(BodyState::Flying))
				{
					targetState = BodyState::Flying;
					continue;
				}
			// Intentional fall-through
			case BodyState::Flying:
				if (agent->isBodyStateAllowed(BodyState::Kneeling))
				{
					targetState = BodyState::Kneeling;
					continue;
				}
			// Intentional fall-through
			case BodyState::Kneeling:
				if (canProne(position, facing))
				{
					targetState = BodyState::Prone;
					continue;
				}
			// Intentional fall-through
			case BodyState::Prone:
				// If we arrived here then we have no animation for standing up
				targetState = BodyState::Downed;
				break;
			case BodyState::Downed:
			case BodyState::Dead:
			case BodyState::Jumping:
			case BodyState::Throwing:
				LogError("Not possible to reach this?");
				break;
		}
		break;
	}
	// Find state we can rise into (with no animation)
	if (targetState == BodyState::Downed)
	{
		if (agent->isBodyStateAllowed(BodyState::Standing))
		{
			targetState = BodyState::Standing;
		}
		else if (agent->isBodyStateAllowed(BodyState::Flying))
		{
			targetState = BodyState::Flying;
		}
		else if (agent->isBodyStateAllowed(BodyState::Kneeling))
		{
			targetState = BodyState::Kneeling;
		}
		else
		{
			// Prone only unit ignores wether prone is allowed
			targetState = BodyState::Prone;
		}
	}

	missions.clear();
	aiList.reset(state, *this);
	addMission(state, BattleUnitMission::changeStance(*this, targetState));
	state.current_battle->checkMissionEnd(state, false, true);
}

void BattleUnit::dropDown(GameState &state)
{
	state.current_battle->checkMissionEnd(state, false);
	state.current_battle->checkIfBuildingDisabled(state);
	// Reset states, cancel actions
	cloakTicksAccumulated = 0;
	stopAttacking();
	stopAttackPsi(state);
	for (auto &a : psiAttackers)
	{
		auto attacker = StateRef<BattleUnit>(&state, a.first);
		if (attacker->psiStatus != PsiStatus::Stun)
		{
			attacker->stopAttackPsi(state);
		}
	}
	aiList.reset(state, *this);
	resetGoal();
	setHandState(HandState::AtEase);
	setBodyState(state, target_body_state);
	startFalling(state);
	brainSucker.clear();
	fireDebuffTicksRemaining = 0;
	enzymeDebuffIntensity = 0;
	moraleState = MoraleState::Normal;
	BodyState targetState = isDead() ? BodyState::Dead : BodyState::Downed;
	// Check if we can drop from current state
	// Adjust current state so that we canthen drop down
	BodyState proposedBodyState = current_body_state;
	while (agent->getAnimationPack()->getFrameCountBody(displayedItem, proposedBodyState,
	                                                    targetState, current_hand_state,
	                                                    current_movement_state, facing) == 0)
	{
		switch (proposedBodyState)
		{
			case BodyState::Jumping:
			case BodyState::Throwing:
			case BodyState::Flying:
				if (agent->isBodyStateAllowed(BodyState::Standing))
				{
					proposedBodyState = BodyState::Standing;
					continue;
				}
			// Intentional fall-through
			case BodyState::Standing:
				if (agent->isBodyStateAllowed(BodyState::Kneeling))
				{
					proposedBodyState = BodyState::Kneeling;
					continue;
				}
			// Intentional fall-through
			case BodyState::Kneeling:
				proposedBodyState = BodyState::Prone;
				continue;
			// Unit has no downed animation, abort
			case BodyState::Prone:
			case BodyState::Downed:
				proposedBodyState = BodyState::Downed;
				break;
		}
		break;
	}
	setBodyState(state, proposedBodyState);
	cancelMissions(state, true);
	// Drop all gear
	if (agent->type->inventory)
	{
		auto it = agent->equipment.begin();
		while (it != agent->equipment.end())
		{
			auto e = *it++;
			if (e->type->type != AEquipmentType::Type::Armor)
			{
				addMission(state, BattleUnitMission::dropItem(*this, e));
			}
		}
	}
	// Drop down
	addMission(state, BattleUnitMission::changeStance(*this, targetState));
	// Drop all armor after going down
	if (agent->type->inventory)
	{
		for (auto e : agent->equipment)
		{
			if (e->type->type == AEquipmentType::Type::Armor)
			{
				addMission(state, BattleUnitMission::dropItem(*this, e), true);
			}
		}
	}

	// Remove from list of visible units
	StateRef<BattleUnit> srThis = {&state, id};
	for (auto &units : state.current_battle->visibleUnits)
	{
		if (units.first != owner)
		{
			units.second.erase(srThis);
		}
	}
	for (auto &units : state.current_battle->visibleEnemies)
	{
		if (units.first != owner)
		{
			units.second.erase(srThis);
		}
	}
	for (auto &unit : state.current_battle->units)
	{
		if (unit.second->owner != owner)
		{
			unit.second->visibleUnits.erase(srThis);
			unit.second->visibleEnemies.erase(srThis);
		}
	}
}

void BattleUnit::retreat(GameState &state)
{
	if (shadowObject)
	{
		shadowObject->removeFromMap();
	}
	tileObject->removeFromMap();
	stopAttackPsi(state);
	retreated = true;
	removeFromSquad(*state.current_battle);
	state.current_battle->refreshLeadershipBonus(agent->owner);
	sendAgentEvent(state, GameEventType::AgentLeftCombat, true);
	state.current_battle->checkMissionEnd(state, true);
}

bool BattleUnit::useSpawner(GameState &state, sp<AEquipmentType> item)
{
	std::list<Vec3<int>> posToCheck;
	Vec3<int> curPos = position;
	posToCheck.push_back(curPos + Vec3<int>{1, 0, 0});
	posToCheck.push_back(curPos + Vec3<int>{0, 1, 0});
	posToCheck.push_back(curPos + Vec3<int>{-1, 0, 0});
	posToCheck.push_back(curPos + Vec3<int>{0, -1, 0});
	posToCheck.push_back(curPos + Vec3<int>{1, 1, 0});
	posToCheck.push_back(curPos + Vec3<int>{1, -1, 0});
	posToCheck.push_back(curPos + Vec3<int>{-1, 1, 0});
	posToCheck.push_back(curPos + Vec3<int>{-1, -1, 0});
	posToCheck.push_back(curPos + Vec3<int>{2, 0, 0});
	posToCheck.push_back(curPos + Vec3<int>{0, 2, 0});
	posToCheck.push_back(curPos + Vec3<int>{-2, 0, 0});
	posToCheck.push_back(curPos + Vec3<int>{0, -2, 0});
	std::list<Vec3<int>> posToSpawn;
	posToSpawn.push_back(curPos);
	int numToSpawn = -1;
	for (auto &entry : item->spawnList)
	{
		numToSpawn += entry.second;
	}
	auto &map = tileObject->map;
	auto helper = BattleUnitTileHelper(map, *this);
	while (numToSpawn > 0 && !posToCheck.empty())
	{
		auto pos = posToCheck.front();
		posToCheck.pop_front();
		if (!map.tileIsValid(pos))
		{
			continue;
		}
		if (state.current_battle->findShortestPath(curPos, pos, helper, false, false, 0, true)
		        .back() == pos)
		{
			numToSpawn--;
			posToSpawn.push_back(pos);
		}
	}
	auto aliens = state.getAliens();
	for (auto &entry : item->spawnList)
	{
		for (int i = 0; i < entry.second; i++)
		{
			if (posToSpawn.empty())
			{
				break;
			}
			auto pos = posToSpawn.front();
			posToSpawn.pop_front();
			state.current_battle->spawnUnit(state, aliens, entry.first,
			                                {pos.x + 0.5f, pos.y + 0.5f, pos.z + 0.1f}, facing,
			                                BodyState::Standing);
		}
	}
	return true;
}

void BattleUnit::die(GameState &state, StateRef<BattleUnit> attacker, bool violently,
                     bool bledToDeath)
{
	agent->modified_stats.health = 0;
	std::ignore = bledToDeath;
	if (violently)
	{
		for (auto &e : agent->equipment)
		{
			switch (e->type->type)
			{
				// Blow up
				case AEquipmentType::Type::Popper:
					state.current_battle->addExplosion(state, position,
					                                   e->type->damage_type->explosionDoodad,
					                                   e->type->damage_type, e->type->damage,
					                                   e->type->explosion_depletion_rate, owner);
					break;
				case AEquipmentType::Type::Spawner:
				{
					useSpawner(state, e->type);
					break;
				}
				default:
					break;
			}
		}
	}
	// Clear focus
	for (auto &u : focusedByUnits)
	{
		u->focusUnit.clear();
	}
	focusedByUnits.clear();
	// Emit sound
	if (agent->type->dieSfx.find(agent->gender) != agent->type->dieSfx.end() &&
	    !agent->type->dieSfx.at(agent->gender).empty())
	{
		fw().soundBackend->playSample(
		    listRandomiser(state.rng, agent->type->dieSfx.at(agent->gender)), position);
	}
	// Morale and score
	auto player = state.getPlayer();
	// Find next highest ranking officer
	state.current_battle->refreshLeadershipBonus(agent->owner);
	// Penalty for teamkills or bonus for eliminating a hostile
	if (attacker && attacker->agent->owner == agent->owner)
	{
		// Teamkill penalty morale
		attacker->agent->modified_stats.loseMorale(20);
		attacker->combatRating -= agent->type->score;
		// Teamkill penalty score
		if (agent->owner == player)
		{
			state.current_battle->score.friendlyFire -= 10;
		}
	}
	else if (attacker &&
	         attacker->agent->owner->isRelatedTo(agent->owner) == Organisation::Relation::Hostile)
	{
		// Bonus for killing a hostile
		attacker->agent->modified_stats.gainMorale(
		    20 * state.current_battle->leadershipBonus[attacker->agent->owner]);
		for (auto &u : state.current_battle->units)
		{
			if (u.first != attacker.id || !u.second->isConscious() ||
			    u.second->agent->owner != attacker->agent->owner)
			{
				continue;
			}
			// Agents from attacker team gain morale
			u.second->agent->modified_stats.gainMorale(
			    10 * state.current_battle->leadershipBonus[attacker->agent->owner]);
		}
	}
	// Score for death/kill
	if (agent->owner == player)
	{
		state.current_battle->score.casualtyPenalty -= agent->type->score;
	}
	else if (attacker && attacker->agent->owner == player &&
	         player->isRelatedTo(agent->owner) == Organisation::Relation::Hostile)
	{
		attacker->combatRating += agent->type->score;
		state.current_battle->score.combatRating += agent->type->score;
	}
	// Penalty for unit in squad dying
	int moraleLossPenalty = 0;
	switch (agent->rank)
	{
		case Rank::Rookie:
		case Rank::Squaddie:
			moraleLossPenalty = 100;
			break;
		case Rank::SquadLeader:
			moraleLossPenalty = 110;
			break;
		case Rank::Sergeant:
			moraleLossPenalty = 120;
			break;
		case Rank::Captain:
			moraleLossPenalty = 130;
			break;
		case Rank::Colonel:
			moraleLossPenalty = 150;
			break;
		case Rank::Commander:
			moraleLossPenalty = 175;
			break;
	}
	for (auto &u : state.current_battle->units)
	{
		if (u.second->agent->owner != agent->owner)
		{
			continue;
		}
		// Surviving units lose morale
		u.second->agent->modified_stats.loseMorale(
		    (110 - u.second->agent->modified_stats.bravery) /
		    (100 + state.current_battle->leadershipBonus[agent->owner]) * moraleLossPenalty / 500);
	}
	// Events
	if (owner == state.current_battle->currentPlayer)
	{
		sendAgentEvent(state, GameEventType::AgentDied);
	}
	else if (state.current_battle->currentPlayer->isRelatedTo(owner) ==
	         Organisation::Relation::Hostile)
	{
		sendAgentEvent(state, GameEventType::HostileDied);
	}
	// Leave squad
	removeFromSquad(*state.current_battle);
	// Animate body
	dropDown(state);
}

void BattleUnit::fallUnconscious(GameState &state)
{
	sendAgentEvent(state, GameEventType::AgentUnconscious, true);
	dropDown(state);
}

void BattleUnit::beginBodyStateChange(GameState &state, BodyState bodyState)
{

	// This is ONLY called from BattleUnit::updateBody, which already ensures that:
	// - bodyState is legal for this unit
	// - there is no current body change going on
	// Therefore, we're not checking here for those conditions

	// Already in target body state -> Exit
	if (target_body_state == bodyState)
	{
		return;
	}

	// Cease hand animation immediately
	if (hand_animation_ticks_remaining != 0)
		setHandState(target_hand_state);

	// Find which animation is possible
	int frameCount = agent->getAnimationPack()->getFrameCountBody(displayedItem, current_body_state,
	                                                              bodyState, current_hand_state,
	                                                              current_movement_state, facing);
	// No such animation -> Try without movement
	if (frameCount == 0 && current_movement_state != MovementState::None)
	{
		frameCount = agent->getAnimationPack()->getFrameCountBody(displayedItem, current_body_state,
		                                                          bodyState, current_hand_state,
		                                                          MovementState::None, facing);
		if (frameCount != 0)
		{
			setMovementState(MovementState::None);
		}
	}
	// No such animation -> Try without aiming
	if (frameCount == 0 && current_hand_state != HandState::AtEase)
	{
		frameCount = agent->getAnimationPack()->getFrameCountBody(displayedItem, current_body_state,
		                                                          bodyState, HandState::AtEase,
		                                                          current_movement_state, facing);
		if (frameCount != 0)
		{
			setHandState(HandState::AtEase);
		}
	}
	// No such animation -> Try without both
	if (frameCount == 0 && current_movement_state != MovementState::None &&
	    current_hand_state != HandState::AtEase)
	{
		frameCount = agent->getAnimationPack()->getFrameCountBody(displayedItem, current_body_state,
		                                                          bodyState, HandState::AtEase,
		                                                          MovementState::None, facing);
		if (frameCount != 0)
		{
			setMovementState(MovementState::None);
			setHandState(HandState::AtEase);
		}
	}
	int ticks = frameCount * TICKS_PER_FRAME_UNIT;
	if (ticks > 0)
	{
		target_body_state = bodyState;
		body_animation_ticks_total = ticks;
		body_animation_ticks_remaining = ticks;
		// Updates bounds etc.
		if (tileObject)
		{
			setPosition(state, position);
		}
	}
	else
	{
		setBodyState(state, bodyState);
	}
}

bool BattleUnit::useBrainsucker(GameState &state)
{
	StateRef<DamageType> brainsucker = {&state, "DAMAGETYPE_BRAINSUCKER"};
	Vec3<int> targetPos = position;
	// Fill target list
	std::list<Vec3<int>> targetList;
	targetList.push_back(targetPos + Vec3<int>(facing.x, facing.y, 0));
	targetList.push_back(targetPos + Vec3<int>(facing.x, facing.y, 1));
	targetList.push_back(targetPos + Vec3<int>(facing.x, facing.y, -1));
	if (facing.x == 0)
	{
		targetList.push_back(targetPos + Vec3<int>(1, facing.y, 0));
		targetList.push_back(targetPos + Vec3<int>(1, facing.y, 1));
		targetList.push_back(targetPos + Vec3<int>(1, facing.y, -1));
		targetList.push_back(targetPos + Vec3<int>(-1, facing.y, 0));
		targetList.push_back(targetPos + Vec3<int>(-1, facing.y, 1));
		targetList.push_back(targetPos + Vec3<int>(-1, facing.y, -1));
	}
	else if (facing.y == 0)
	{
		targetList.push_back(targetPos + Vec3<int>(facing.x, 1, 0));
		targetList.push_back(targetPos + Vec3<int>(facing.x, 1, 1));
		targetList.push_back(targetPos + Vec3<int>(facing.x, 1, -1));
		targetList.push_back(targetPos + Vec3<int>(facing.x, -1, 0));
		targetList.push_back(targetPos + Vec3<int>(facing.x, -1, 1));
		targetList.push_back(targetPos + Vec3<int>(facing.x, -1, -1));
	}
	else
	{
		targetList.push_back(targetPos + Vec3<int>(facing.x, 0, 0));
		targetList.push_back(targetPos + Vec3<int>(facing.x, 0, 1));
		targetList.push_back(targetPos + Vec3<int>(facing.x, 0, -1));
		targetList.push_back(targetPos + Vec3<int>(0, facing.y, 0));
		targetList.push_back(targetPos + Vec3<int>(0, facing.y, 1));
		targetList.push_back(targetPos + Vec3<int>(0, facing.y, -1));
		targetList.push_back(targetPos + Vec3<int>(facing.x, -facing.y, 0));
		targetList.push_back(targetPos + Vec3<int>(facing.x, -facing.y, 1));
		targetList.push_back(targetPos + Vec3<int>(facing.x, -facing.y, -1));
		targetList.push_back(targetPos + Vec3<int>(-facing.x, facing.y, 0));
		targetList.push_back(targetPos + Vec3<int>(-facing.x, facing.y, 1));
		targetList.push_back(targetPos + Vec3<int>(-facing.x, facing.y, -1));
	}
	for (int x = -1; x <= 1; x++)
	{
		for (int y = -1; y <= 1; y++)
		{
			if (x == 0 && y == 0)
			{
				continue;
			}
			if ((facing.x != 0 && x == facing.x) || (facing.y != 0 && y == facing.y))
			{
				continue;
			}
			targetList.push_back(targetPos + Vec3<int>(x, y, 0));
			targetList.push_back(targetPos + Vec3<int>(x, y, 1));
			targetList.push_back(targetPos + Vec3<int>(x, y, -1));
		}
	}
	auto &map = tileObject->map;
	auto helper = BattleUnitTileHelper(map, *this);
	auto ourTile = tileObject->getOwningTile();
	for (auto &pos : targetList)
	{
		if (!map.tileIsValid(pos))
		{
			continue;
		}
		auto targetTile = map.getTile(pos);
		if (!helper.canEnterTile(ourTile, targetTile, false, true))
		{
			continue;
		}
		if (targetTile->getUnitIfPresent(true))
		{
			auto target = targetTile->getUnitIfPresent(true)->getUnit();
			if (brainsucker->dealDamage(100, target->agent->type->damage_modifier) != 0)
			{
				setMission(state, BattleUnitMission::jump(*this, target->getMuzzleLocation(),
				                                          BodyState::Jumping));
				return true;
			}
		}
	}
	return false;
}

bool BattleUnit::useItem(GameState &state, sp<AEquipment> item)
{
	if (item->ownerAgent != agent || (item->equippedSlotType != EquipmentSlotType::RightHand &&
	                                  item->equippedSlotType != EquipmentSlotType::LeftHand))
	{
		LogError("Unit %s attempting to use item that is not in hand or does not belong to us?",
		         id);
		return false;
	}
	switch (item->type->type)
	{
		// Items that cannot be used this way
		case AEquipmentType::Type::Weapon:
		case AEquipmentType::Type::Grenade:
		case AEquipmentType::Type::MindBender:
		case AEquipmentType::Type::Teleporter:
			return false;
		// Items that do nothing
		case AEquipmentType::Type::AlienDetector:
		case AEquipmentType::Type::Ammo:
		case AEquipmentType::Type::Armor:
		case AEquipmentType::Type::CloakingField:
		case AEquipmentType::Type::DimensionForceField:
		case AEquipmentType::Type::DisruptorShield:
		case AEquipmentType::Type::Loot:
		case AEquipmentType::Type::MindShield:
		case AEquipmentType::Type::MultiTracker:
		case AEquipmentType::Type::StructureProbe:
		case AEquipmentType::Type::VortexAnalyzer:
			return false;
		case AEquipmentType::Type::MotionScanner:
			if (item->inUse)
			{
				state.current_battle->removeScanner(state, *item);
			}
			else
			{
				if (state.current_battle->mode == Battle::Mode::TurnBased)
				{
					// 10% of max TUs
					if (!spendTU(state, getMotionScannerCost()))
					{
						LogWarning("Notify unsufficient TU for motion scanner");
						return false;
					}
				}
				else
				{
					state.current_battle->addScanner(state, *item);
				}
			}
			item->inUse = !item->inUse;
			return true;
		case AEquipmentType::Type::MediKit:
			// Initial use of medikit just brings up interface, action and TU spent happens
			// when individual body part is clicked
			item->inUse = !item->inUse;
			return true;
		case AEquipmentType::Type::Brainsucker:
			useBrainsucker(state);
			break;
		case AEquipmentType::Type::Popper:
		case AEquipmentType::Type::Spawner:
			// Just suicide, explosion/spawn will happen automatically
			die(state);
			return true;
	}

	return false;
}

bool BattleUnit::useMedikit(GameState &state, BodyPart part)
{
	if (fatalWounds[part] == 0)
	{
		return false;
	}

	if (state.current_battle->mode == Battle::Mode::TurnBased)
	{
		// 37.5% of max TUs
		if (!spendTU(state, getMedikitCost()))
		{
			LogWarning("Notify unsufficient TU for medikit");
			return false;
		}
		fatalWounds[part]--;
		agent->modified_stats.health += 5;
	}
	else
	{
		isHealing = true;
		healingBodyPart = part;
	}
	return true;
}

unsigned int BattleUnit::getBodyAnimationFrame() const
{
	return body_animation_ticks_remaining > 0
	           ? (body_animation_ticks_remaining + TICKS_PER_FRAME_UNIT - 1) / TICKS_PER_FRAME_UNIT
	           : body_animation_ticks_static / TICKS_PER_FRAME_UNIT;
}

void BattleUnit::setBodyState(GameState &state, BodyState bodyState)
{
	if (!agent->isBodyStateAllowed(bodyState))
	{
		LogError("SetBodyState called on %s (%s) (%s) with bodyState %d", id, agent->name,
		         agent->type->id, (int)bodyState);
		return;
	}
	bool roseUp = current_body_state == BodyState::Downed;
	current_body_state = bodyState;
	target_body_state = bodyState;
	body_animation_ticks_remaining = 0;
	body_animation_ticks_total = 1;
	// Update things that require tileObject (or stuff loaded after battle::init)
	if (tileObject)
	{
		// Ensure we have frames in this state
		auto animationPack = agent->getAnimationPack();
		if (animationPack->getFrameCountBody(displayedItem, current_body_state, target_body_state,
		                                     current_hand_state, current_movement_state,
		                                     facing) == 0)
		{
			// No animation for target state -> Try without movement
			if (current_movement_state != MovementState::None &&
			    animationPack->getFrameCountBody(displayedItem, current_body_state,
			                                     target_body_state, current_hand_state,
			                                     MovementState::None, facing) != 0)
			{
				setMovementState(MovementState::None);
			}
			// No animation for target state -> Try without aiming
			else if (current_hand_state != HandState::AtEase &&
			         animationPack->getFrameCountBody(displayedItem, current_body_state,
			                                          target_body_state, HandState::AtEase,
			                                          current_movement_state, facing) != 0)
			{
				setHandState(HandState::AtEase);
			}
			// We know for sure this body state is allowed,
			// and we know for sure allowed body state has frames w/o aiming and moving
			else
			{
				setMovementState(MovementState::None);
				setHandState(HandState::AtEase);
			}
		}
		// Updates bounds etc.
		setPosition(state, position);
		// Update vision since our head position may have changed
		refreshUnitVision(state);
		// If rose up - update vision for units that see this
		if (roseUp)
		{
			refreshUnitVisibilityAndVision(state);
		}
	}
}

unsigned int BattleUnit::getHandAnimationFrame() const
{
	return ((firing_animation_ticks_remaining > 0 ? firing_animation_ticks_remaining
	                                              : hand_animation_ticks_remaining) +
	        TICKS_PER_FRAME_UNIT - 1) /
	       TICKS_PER_FRAME_UNIT;
}

bool BattleUnit::canHandStateChange(HandState state)
{
	return firing_animation_ticks_remaining == 0 && hand_animation_ticks_remaining == 0 &&
	       body_animation_ticks_remaining == 0 && target_hand_state != state &&
	       (state == HandState::AtEase ||
	        (agent->isFireDuringMovementStateAllowed(current_movement_state) &&
	         current_body_state != BodyState::Throwing &&
	         current_body_state != BodyState::Jumping &&
	         (current_movement_state == MovementState::None ||
	          current_body_state != BodyState::Prone)));
}

void BattleUnit::beginHandStateChange(HandState state)
{
	// This is ONLY called after confirming with canHandStateChange that change is valid
	// Therefore, we're not checking for conditions

	if (target_hand_state == state)
	{
		return;
	}

	int frameCount = agent->getAnimationPack()->getFrameCountHands(
	    displayedItem, current_body_state, current_hand_state, state, current_movement_state,
	    facing);
	int ticks = frameCount * TICKS_PER_FRAME_UNIT;

	if (ticks > 0 && target_hand_state != state)
	{
		target_hand_state = state;
		hand_animation_ticks_remaining = ticks;
	}
	else
	{
		setHandState(state);
	}
	residual_aiming_ticks_remaining = 0;
}

void BattleUnit::setHandState(HandState state)
{
	current_hand_state = state;
	target_hand_state = state;
	hand_animation_ticks_remaining = 0;
	firing_animation_ticks_remaining =
	    state != HandState::Firing
	        ? 0
	        : agent->getAnimationPack()->getFrameCountFiring(displayedItem, current_body_state,
	                                                         current_movement_state, facing) *
	              TICKS_PER_FRAME_UNIT;
	residual_aiming_ticks_remaining = state == HandState::Aiming ? TICKS_PER_SECOND / 3 : 0;
}

void BattleUnit::beginTurning(GameState &, Vec2<int> newFacing)
{
	goalFacing = newFacing;
	turning_animation_ticks_remaining = TICKS_PER_FRAME_UNIT;
}

void BattleUnit::setFacing(GameState &state, Vec2<int> newFacing)
{
	facing = newFacing;
	goalFacing = newFacing;
	turning_animation_ticks_remaining = 0;
	refreshUnitVision(state);
}

void BattleUnit::setMovementState(MovementState state)
{
	if (!agent->isMovementStateAllowed(state))
	{
		LogError("WTF? Where the hell you're going?");
		return;
	}

	if (current_movement_state == state)
	{
		return;
	}

	switch (state)
	{
		case MovementState::None:
			movement_ticks_passed = 0;
			movement_sounds_played = 0;
			ticksUntillNextTargetCheck = 0;
			break;
		case MovementState::Running:
			if (current_hand_state != HandState::AtEase || target_hand_state != HandState::AtEase)
			{
				setHandState(HandState::AtEase);
			}
			break;
		case MovementState::Strafing:
			// Nothing TBD
			break;
		default:
			break;
	}

	// Ensure we have frames in this state
	if (agent->getAnimationPack()->getFrameCountBody(displayedItem, current_body_state,
	                                                 target_body_state, current_hand_state, state,
	                                                 facing) == 0)
	{
		// No animation for target state -> Try without aiming
		if (current_hand_state != HandState::AtEase &&
		    agent->getAnimationPack()->getFrameCountBody(displayedItem, current_body_state,
		                                                 target_body_state, HandState::AtEase,
		                                                 state, facing) != 0)
		{
			setHandState(HandState::AtEase);
		}
		else
		{
			LogError("setMovementState %d incompatible with current body states %d to %d",
			         (int)state, (int)current_body_state, (int)target_body_state);
			return;
		}
	}

	current_movement_state = state;
}

void BattleUnit::setMovementMode(MovementMode mode)
{
	switch (mode)
	{
		case MovementMode::Prone:
			if (agent->isBodyStateAllowed(BodyState::Prone))
			{
				movement_mode = MovementMode::Prone;
			}
			break;
		case MovementMode::Walking:
			if (agent->isBodyStateAllowed(BodyState::Standing) ||
			    agent->isBodyStateAllowed(BodyState::Flying))
			{
				movement_mode = MovementMode::Walking;
			}
			break;
		case MovementMode::Running:
			if (agent->isMovementStateAllowed(MovementState::Running))
			{
				movement_mode = MovementMode::Running;
			}
			break;
	}
}

unsigned int BattleUnit::getWalkSoundIndex()
{
	if (current_movement_state == MovementState::Running)
	{
		return ((movement_sounds_played + UNITS_TRAVELLED_PER_SOUND_RUNNING_DIVISOR - 1) /
		        UNITS_TRAVELLED_PER_SOUND_RUNNING_DIVISOR) %
		       2;
	}
	else
	{
		return movement_sounds_played % 2;
	}
}

void BattleUnit::playWalkSound(GameState &state)
{
	sp<Sample> walkSfx = nullptr;
	if (agent->type->walkSfx.size() > 0)
	{
		walkSfx = agent->type->walkSfx[getWalkSoundIndex() % agent->type->walkSfx.size()];
	}
	else
	{
		auto t = tileObject->getOwningTile();
		if (t->walkSfx && t->walkSfx->size() > 0)
		{
			walkSfx = t->walkSfx->at(getWalkSoundIndex() % t->walkSfx->size());
		}
	}
	if (walkSfx)
	{
		playDistantSound(state, walkSfx);
	}
}

void BattleUnit::playDistantSound(GameState &state, sp<Sample> sfx, float gainMult)
{
	float distance = FLT_MAX;
	if (owner == state.current_battle->currentPlayer)
	{
		distance = 0.0f;
	}
	else
	{
		for (auto &u : state.current_battle->units)
		{
			if (u.second->owner != state.current_battle->currentPlayer || !u.second->isConscious())
			{
				continue;
			}
			distance = std::min(distance, glm::distance(u.second->position, position));
		}
	}
	if (distance < MAX_HEARING_DISTANCE)
	{
<<<<<<< HEAD
		fw().soundBackend->playSample(sfx, getPosition(), gainMult *
		                                                      (MAX_HEARING_DISTANCE - distance) /
		                                                      MAX_HEARING_DISTANCE);
=======
		fw().soundBackend->playSample(sfx, getPosition(),
		                              gainMult * (MAX_HEARING_DISTANCE - distance) /
		                                  MAX_HEARING_DISTANCE);
>>>>>>> 1ddfae5e
	}
}

void BattleUnit::initCryTimer(GameState &state)
{
	// FIXME: Implement proper cry timers
	ticksUntillNextCry =
	    2 * TICKS_PER_SECOND + randBoundsInclusive(state.rng, 0, 16 * (int)TICKS_PER_SECOND);
}

void BattleUnit::resetCryTimer(GameState &state)
{
	// FIXME: Implement proper cry timers
	ticksUntillNextCry =
	    8 * TICKS_PER_SECOND + randBoundsInclusive(state.rng, 0, 16 * (int)TICKS_PER_SECOND);
}

bool BattleUnit::getNewGoal(GameState &state)
{
	atGoal = true;
	launched = false;
	// Pop finished missions if present
	if (popFinishedMissions(state))
	{
		return true;
	}
	// Try to get new destination
	Vec3<float> nextGoal;
	if (getNextDestination(state, nextGoal))
	{
		goalPosition = nextGoal;
		atGoal = false;
		startMoving(state);
	}
	else if (!hasMovementQueued())
	{
		setMovementState(MovementState::None);
	}
	return false;
}

Vec3<float> BattleUnit::getMuzzleLocation() const
{
	return position +
	       Vec3<float>{0.0f, 0.0f,
	                   ((float)agent->type->bodyType->muzzleZPosition.at(current_body_state) *
	                        (body_animation_ticks_remaining) +
	                    (float)agent->type->bodyType->muzzleZPosition.at(target_body_state) *
	                        (body_animation_ticks_total - body_animation_ticks_remaining)) /
	                       (float)body_animation_ticks_total / 40.0f};
}

Vec3<float> BattleUnit::getThrownItemLocation() const
{
	return position +
	       Vec3<float>{0.0f, 0.0f,
	                   ((float)agent->type->bodyType->height.at(BodyState::Throwing) - 4.0f) /
	                       2.0f / 40.0f};
}

unsigned int BattleUnit::getDistanceTravelled() const
{
	return movement_ticks_passed / TICKS_PER_UNIT_TRAVELLED;
}

bool BattleUnit::shouldPlaySoundNow()
{
	if (current_body_state == BodyState::Jumping && target_body_state == BodyState::Jumping)
	{
		return false;
	}
	bool play = false;
	unsigned int sounds_to_play = getDistanceTravelled() / UNITS_TRAVELLED_PER_SOUND;
	if (sounds_to_play != movement_sounds_played)
	{
		unsigned int divisor = (current_movement_state == MovementState::Running)
		                           ? UNITS_TRAVELLED_PER_SOUND_RUNNING_DIVISOR
		                           : 1;
		play = ((sounds_to_play + divisor - 1) % divisor) == 0;
		movement_sounds_played = sounds_to_play;
	}
	return play;
}

bool BattleUnit::popFinishedMissions(GameState &state)
{
	while (missions.size() > 0 && missions.front()->isFinished(state, *this))
	{
		LogWarning("Unit %s mission \"%s\" finished", id, missions.front()->getName());
		missions.pop_front();

		// We may have retreated as a result of finished mission
		if (retreated)
			return true;

		if (!missions.empty())
		{
			missions.front()->start(state, *this);
			continue;
		}
		else
		{
			LogWarning("No next unit mission, going idle");
			break;
		}
	}
	return false;
}

bool BattleUnit::hasMovementQueued()
{
	for (auto &m : missions)
	{
		if (m->type == BattleUnitMission::Type::GotoLocation ||
		    m->type == BattleUnitMission::Type::Brainsuck)
		{
			return true;
		}
	}
	return false;
}

bool BattleUnit::getNextDestination(GameState &state, Vec3<float> &dest)
{
	if (missions.empty())
	{
		return false;
	}
	return missions.front()->getNextDestination(state, *this, dest);
}

bool BattleUnit::getNextFacing(GameState &state, Vec2<int> &dest)
{
	if (missions.empty())
	{
		return false;
	}
	return missions.front()->getNextFacing(state, *this, dest);
}

bool BattleUnit::getNextBodyState(GameState &state, BodyState &dest)
{
	if (missions.empty())
	{
		return false;
	}
	return missions.front()->getNextBodyState(state, *this, dest);
}

bool BattleUnit::addMission(GameState &state, BattleUnitMission::Type type)
{
	switch (type)
	{
		case BattleUnitMission::Type::RestartNextMission:
			return addMission(state, BattleUnitMission::restartNextMission(*this));
		case BattleUnitMission::Type::ReachGoal:
			return addMission(state, BattleUnitMission::reachGoal(*this));
		case BattleUnitMission::Type::AcquireTU:
			return addMission(state, BattleUnitMission::acquireTU(*this));
		case BattleUnitMission::Type::DropItem:
		case BattleUnitMission::Type::ThrowItem:
		case BattleUnitMission::Type::Snooze:
		case BattleUnitMission::Type::ChangeBodyState:
		case BattleUnitMission::Type::Turn:
		case BattleUnitMission::Type::Brainsuck:
		case BattleUnitMission::Type::Jump:
		case BattleUnitMission::Type::GotoLocation:
		case BattleUnitMission::Type::Teleport:
			LogError("Cannot add mission by type if it requires parameters");
			break;
	}
	return false;
}

bool BattleUnit::cancelMissions(GameState &state, bool forced)
{
	if (forced)
	{
		// Drop gear used by missions, remove headcrab
		std::list<sp<AEquipment>> equipToDrop;
		for (auto &m : missions)
		{
			if (m->item && m->item->ownerAgent)
			{
				equipToDrop.push_back(m->item);
			}
			if (m->targetUnit && m->type == BattleUnitMission::Type::Brainsuck)
			{
				m->targetUnit->brainSucker.clear();
			}
		}
		missions.clear();
		for (auto &e : equipToDrop)
		{
			addMission(state, BattleUnitMission::dropItem(*this, e));
		}
	}
	else
	{

		if (popFinishedMissions(state))
		{
			// Unit retreated
			return false;
		}
		if (missions.empty())
		{
			return true;
		}

		// Figure out if we can cancel the mission in front
		bool letFinish = false;
		int facingDelta = 0;
		switch (missions.front()->type)
		{
			// Missions that cannot be cancelled
			case BattleUnitMission::Type::ThrowItem:
			case BattleUnitMission::Type::Brainsuck:
				return false;
			// Jump can only be cancelled if we have not jumped yet
			case BattleUnitMission::Type::Jump:
				return !missions.front()->jumped;
			// Drop Item can only be cancelled if item is in agent's inventory
			case BattleUnitMission::Type::DropItem:
				if (missions.front()->item && !missions.front()->item->ownerAgent)
				{
					return false;
				}
				break;
			// Missions that must be let finish
			case BattleUnitMission::Type::ChangeBodyState:
			case BattleUnitMission::Type::Turn:
			case BattleUnitMission::Type::GotoLocation:
			case BattleUnitMission::Type::ReachGoal:
				letFinish = true;
				break;
			// Missions that can be cancelled
			case BattleUnitMission::Type::Snooze:
			case BattleUnitMission::Type::Teleport:
			case BattleUnitMission::Type::RestartNextMission:
			case BattleUnitMission::Type::AcquireTU:
				break;
		}

		// Figure out what to do with the unfinished mission
		if (letFinish)
		{
			auto &m = missions.front();
			// If turning - downgrade to a turning mission
			if (facing != goalFacing)
			{
				m->type = BattleUnitMission::Type::Turn;
				m->targetFacing = goalFacing;
				if (m->costPaidUpFront > 0)
				{
					// Refund queued action, subtract turning cost
					agent->modified_stats.time_units += m->costPaidUpFront - 1;
				}
			}
			// If changing body - downgrade to a body state change mission
			else if (current_body_state != target_body_state)
			{
				m->type = BattleUnitMission::Type::ChangeBodyState;
				m->targetBodyState = target_body_state;
			}
			else
			{
				facingDelta = m->facingDelta;
				letFinish = false;
			}
		}

		// Cancel missions
		while (missions.size() > (letFinish ? 1 : 0))
		{
			agent->modified_stats.time_units += missions.back()->costPaidUpFront;
			missions.pop_back();
		}
		if (missions.empty() && !atGoal)
		{
			addMission(state, BattleUnitMission::reachGoal(*this, facingDelta));
		}
	}
	return true;
}

bool BattleUnit::setMission(GameState &state, BattleUnitMission *mission)
{
	// Check if mission was actually passed
	// We can receive nullptr here in case mission was impossible
	if (!mission)
	{
		return false;
	}

	// Special checks and actions based on mission type
	switch (mission->type)
	{
		case BattleUnitMission::Type::Jump:
		case BattleUnitMission::Type::Turn:
			stopAttacking();
			break;
		default:
			// Nothing to check for in other missions
			break;
	}

	if (!cancelMissions(state))
	{
		delete mission;
		return false;
	}

	// There is a mission remaining that wants to let it finish
	if (!missions.empty())
	{
		switch (mission->type)
		{
			// Brainsuck overwhelms everything
			case BattleUnitMission::Type::Brainsuck:
			{
				setMovementState(MovementState::None);
				setBodyState(state, BodyState::Standing);
				setFacing(state, goalFacing);
				missions.clear();
				break;
			}
			// Instant throw always cancels if agent can afford it
			case BattleUnitMission::Type::ThrowItem:
			{
				// FIXME: actually read the option
				bool USER_OPTION_ALLOW_INSTANT_THROWS = true;
				if (USER_OPTION_ALLOW_INSTANT_THROWS && canAfford(state, getThrowCost(), true))
				{
					setMovementState(MovementState::None);
					setBodyState(state, BodyState::Standing);
					setFacing(state, BattleUnitMission::getFacing(*this, mission->targetLocation));
					missions.clear();
				}
				break;
			}
			// Turning can be cancelled if our mission will require us to turn in a different dir
			// Also reachGoal can be cancelled by GotoLocation
			case BattleUnitMission::Type::Turn:
			case BattleUnitMission::Type::GotoLocation:
			case BattleUnitMission::Type::ReachGoal:
			{
				if (missions.front()->type == BattleUnitMission::Type::ReachGoal &&
				    mission->type == BattleUnitMission::Type::GotoLocation)
				{
					missions.clear();
				}
				else if (facing != goalFacing)
				{
					Vec2<int> nextFacing;
					bool haveNextFacing = true;
					switch (mission->type)
					{
						case BattleUnitMission::Type::Turn:
							nextFacing =
							    BattleUnitMission::getFacingStep(*this, mission->targetFacing);
							break;
						case BattleUnitMission::Type::GotoLocation:
							// We have to start it in order to see where we're going
							mission->start(state, *this);
							if (mission->currentPlannedPath.empty())
							{
								haveNextFacing = false;
								break;
							}
							nextFacing = BattleUnitMission::getFacingStep(
							    *this, BattleUnitMission::getFacing(
							               *this, mission->currentPlannedPath.front()));
							break;
						case BattleUnitMission::Type::ReachGoal:
							nextFacing = BattleUnitMission::getFacingStep(
							    *this, BattleUnitMission::getFacing(*this, position, goalPosition));
							break;
						default: // don't cry about unhandled case, compiler
							break;
					}
					// If we are turning towards something that will not be our next facing when we
					// try
					// to execute our mission then we're better off canceling it
					if (haveNextFacing && nextFacing != goalFacing)
					{
						setFacing(state, facing);
						missions.clear();
					}
				}
				break;
			}
			default:
				break;
		}
	}

	// Finally, add the mission
	return addMission(state, mission);
}

bool BattleUnit::addMission(GameState &state, BattleUnitMission *mission, bool toBack)
{
	if (toBack)
	{
		missions.emplace_back(mission);
		return true;
	}

	switch (mission->type)
	{
		// Reach goal can only be added if it can overwrite the mission
		case BattleUnitMission::Type::ReachGoal:
		{
			if (missions.size() > 0)
			{
				switch (missions.front()->type)
				{
					// Missions that prevent going to goal
					case BattleUnitMission::Type::Snooze:
					case BattleUnitMission::Type::Jump:
					case BattleUnitMission::Type::ThrowItem:
					case BattleUnitMission::Type::ChangeBodyState:
					case BattleUnitMission::Type::ReachGoal:
					case BattleUnitMission::Type::DropItem:
					case BattleUnitMission::Type::Teleport:
					case BattleUnitMission::Type::RestartNextMission:
					case BattleUnitMission::Type::Brainsuck:
					case BattleUnitMission::Type::GotoLocation:
					case BattleUnitMission::Type::Turn:
						delete mission;
						return false;
					// Missions that can be overwritten
					case BattleUnitMission::Type::AcquireTU:
						break;
				}
			}
			missions.emplace_front(mission);
			mission->start(state, *this);
			break;
		}
		// Missions that can be added to the back at any time
		case BattleUnitMission::Type::Turn:
		case BattleUnitMission::Type::ChangeBodyState:
		case BattleUnitMission::Type::ThrowItem:
		case BattleUnitMission::Type::GotoLocation:
		case BattleUnitMission::Type::Jump:
		case BattleUnitMission::Type::Teleport:
			missions.emplace_back(mission);
			// Missions added to back normally start only if they are the only mission in the queue
			// Teleport always starts immediately, even if the agent is waiting to finish something
			if (missions.size() == 1 || mission->type == BattleUnitMission::Type::Teleport)
			{
				mission->start(state, *this);
			}
			break;
		// Missions that can be added to the front at any time
		case BattleUnitMission::Type::Snooze:
		case BattleUnitMission::Type::AcquireTU:
		case BattleUnitMission::Type::RestartNextMission:
		case BattleUnitMission::Type::DropItem:
		case BattleUnitMission::Type::Brainsuck:
			missions.emplace_front(mission);
			mission->start(state, *this);
			break;
	}
	return !mission->cancelled;
}
}<|MERGE_RESOLUTION|>--- conflicted
+++ resolved
@@ -5102,15 +5102,10 @@
 	}
 	if (distance < MAX_HEARING_DISTANCE)
 	{
-<<<<<<< HEAD
+
 		fw().soundBackend->playSample(sfx, getPosition(), gainMult *
 		                                                      (MAX_HEARING_DISTANCE - distance) /
 		                                                      MAX_HEARING_DISTANCE);
-=======
-		fw().soundBackend->playSample(sfx, getPosition(),
-		                              gainMult * (MAX_HEARING_DISTANCE - distance) /
-		                                  MAX_HEARING_DISTANCE);
->>>>>>> 1ddfae5e
 	}
 }
 
