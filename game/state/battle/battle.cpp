#include "game/state/battle/battle.h"
#include "framework/framework.h"
#include "framework/trace.h"
#include "game/state/battle/battledoor.h"
#include "game/state/battle/battleitem.h"
#include "game/state/battle/battlemap.h"
#include "game/state/battle/battlemappart.h"
#include "game/state/battle/battlemappart_type.h"
#include "game/state/battle/battleunit.h"
#include "game/state/city/city.h"
#include "game/state/city/doodad.h"
#include "game/state/city/projectile.h"
#include "game/state/city/vehicle.h"
#include "game/state/gamestate.h"
#include "game/state/tileview/collision.h"
#include "game/state/tileview/tile.h"
#include "game/state/tileview/tileobject_battleitem.h"
#include "game/state/tileview/tileobject_battlemappart.h"
#include "game/state/tileview/tileobject_battleunit.h"
#include "game/state/tileview/tileobject_doodad.h"
#include "game/state/tileview/tileobject_projectile.h"
#include "game/state/tileview/tileobject_shadow.h"
#include "library/xorshift.h"
#include <algorithm>
#include <functional>
#include <future>
#include <limits>
#include <unordered_map>

#ifdef _MSC_VER
#pragma warning(push, 1)
#pragma warning(disable : 4503)
#endif

namespace OpenApoc
{
// An ordered list of the types drawn in each layer
// Within the same layer these are ordered by a calculated z based on the 'center' position
static std::vector<std::set<TileObject::Type>> layerMap = {
    // Draw ground first, then put stuff on top of that
    // In order for selectionBracket to be drawn properly, first layer must contain all mapparts and
    // the unit type
    {TileObject::Type::Ground, TileObject::Type::LeftWall, TileObject::Type::RightWall,
     TileObject::Type::Feature, TileObject::Type::Doodad, TileObject::Type::Projectile,
     TileObject::Type::Unit, TileObject::Type::Shadow, TileObject::Type::Item},
};

Battle::~Battle()
{
	TRACE_FN;
	// Note due to backrefs to Tile*s etc. we need to destroy all tile objects
	// before the TileMap
	for (auto &p : this->projectiles)
	{
		if (p->tileObject)
			p->tileObject->removeFromMap();
		p->tileObject = nullptr;
	}
	this->projectiles.clear();
	for (auto &s : this->map_parts)
	{
		if (s->tileObject)
			s->tileObject->removeFromMap();
		s->tileObject = nullptr;
	}
	this->map_parts.clear();
	for (auto &u : this->units)
	{
<<<<<<< HEAD
		u.second->agent->unit = StateRef<BattleUnit>{};
=======
		u.second->agent->unit.clear();
>>>>>>> 0c46a406
	}
	for (auto &s : this->items)
	{
		if (s->tileObject)
			s->tileObject->removeFromMap();
		if (s->shadowObject)
			s->shadowObject->removeFromMap();
		s->tileObject = nullptr;
	}
	this->items.clear();
	this->doors.clear();
}

void Battle::initBattle(GameState &state)
{
	common_image_list = state.battle_common_image_list;
	common_sample_list = state.battle_common_sample_list;
	loadResources(state);
	auto stt = shared_from_this();
	for (auto &s : this->map_parts)
	{
		s->battle = stt;
		if (s->doorID != -1)
		{
			doors[s->doorID]->mapParts.push_back(s);
			doors[s->doorID]->position = s->getPosition();
		}
	}
	for (auto &d : this->doors)
	{
		d->battle = stt;
	}
	for (auto &o : this->items)
	{
		o->battle = stt;
		o->item->ownerItem = o->shared_from_this();
	}
	for (auto &o : this->units)
	{
		o.second->battle = stt;
		if (o.second->focusUnit)
		{
			o.second->focusUnit->focusedByUnits.push_back(o.second);
		}
	}
	if (forces.size() == 0)
	{
		// Init forces and fill squads with nullptrs so that we have where to place units
		for (auto &o : this->participants)
		{
			forces[o];
			for (int i = 0; i < 6; i++)
			{
				forces[o].squads[i].units = std::vector<sp<BattleUnit>>(6);
			}
		}
		// Place units into squads directly to their positions
		for (auto &u : this->units)
		{
			forces[u.second->owner].squads[u.second->squadNumber].units[u.second->squadPosition] =
			    u.second;
		}
		// Trim nullptrs from squad units
		for (auto &o : this->participants)
		{
			for (int i = 0; i < 6; i++)
			{
				for (int j = 5; j >= 0; j--)
				{
					if (forces[o].squads[i].units[j])
					{
						break;
					}
					forces[o].squads[i].units.erase(forces[o].squads[i].units.begin() + j);
				}
			}
		}
	}
	initMap();
	// Stuff to init after map is ready
	for (auto &p : this->projectiles)
	{
		if (p->trackedUnit)
			p->trackedObject = p->trackedUnit->tileObject;
	}
}

void Battle::initMap()
{
	if (this->map)
	{
		LogError("Called on battle with existing map");
		return;
	}
	this->map.reset(new TileMap(this->size, VELOCITY_SCALE_BATTLE,
	                            {VOXEL_X_BATTLE, VOXEL_Y_BATTLE, VOXEL_Z_BATTLE}, layerMap));
	for (auto &s : this->map_parts)
	{
		if (s->destroyed)
		{
			continue;
		}
		this->map->addObjectToMap(s);
	}
	for (auto &s : this->map_parts)
	{
		s->findSupport();
	}
	for (auto &s : this->map_parts)
	{
		s->tryCollapse();
	}
	for (auto &o : this->items)
	{
		this->map->addObjectToMap(o);
		if (o->supported)
		{
			o->supported = false;
			o->findSupport(false, true);
		}
	}
	for (auto &u : this->units)
	{
		if (u.second->destroyed || u.second->retreated)
		{
			continue;
		}
		this->map->addObjectToMap(u.second);
	}
	for (auto &p : this->projectiles)
	{
		this->map->addObjectToMap(p);
	}
	for (auto &d : this->doodads)
	{
		this->map->addObjectToMap(d);
	}
}

sp<Doodad> Battle::placeDoodad(StateRef<DoodadType> type, Vec3<float> position)
{
	auto doodad = mksp<Doodad>(position, type);
	map->addObjectToMap(doodad);
	this->doodads.push_back(doodad);
	return doodad;
}

void Battle::addUnit(sp<BattleUnit> unit)
{
	unit->id = UString::format("%s%d", BattleUnit::getPrefix(), (int)units.size());
	units[unit->id] = unit;
}

void Battle::update(GameState &state, unsigned int ticks)
{
	TRACE_FN_ARGS1("ticks", Strings::fromInteger(static_cast<int>(ticks)));

	Trace::start("Battle::update::projectiles->update");
	for (auto it = this->projectiles.begin(); it != this->projectiles.end();)
	{
		auto p = *it++;
		p->update(state, ticks);
	}
	for (auto it = this->projectiles.begin(); it != this->projectiles.end();)
	{
		auto &p = *it++;
		auto c = p->checkProjectileCollision(*map);
		if (c)
		{
			// FIXME: Handle collision
			this->projectiles.erase(c.projectile);
			if (c.projectile->impactSfx)
			{
				fw().soundBackend->playSample(c.projectile->impactSfx, c.position);
			}

			auto doodadType = c.projectile->doodadType;
			if (doodadType)
			{
				auto doodad = this->placeDoodad(doodadType, c.position);
			}

			switch (c.obj->getType())
			{
				case TileObject::Type::Unit:
				{
					auto unit = std::static_pointer_cast<TileObjectBattleUnit>(c.obj)->getUnit();
					unit->handleCollision(state, c);
					LogWarning("Unit collision");
					break;
				}
				case TileObject::Type::Ground:
				case TileObject::Type::LeftWall:
				case TileObject::Type::RightWall:
				case TileObject::Type::Feature:
				{
					auto mapPartTile = std::static_pointer_cast<TileObjectBattleMapPart>(c.obj);
					// FIXME: Don't just explode mapPart, but damaged tiles/falling stuff? Different
					// explosion doodads? Not all weapons instantly destory buildings too

					// FIXME: Enable back, right now disabled to test weapon doodads
					// auto doodad = this->placeDoodad({&state, "DOODAD_3_EXPLOSION"},
					// mapPartTile->getCenter());
					mapPartTile->getOwner()->handleCollision(state, c);
					break;
				}
				default:
					LogError("Collision with non-collidable object");
			}
		}
	}
	Trace::end("Battle::update::projectiles->update");
	Trace::start("Battle::update::doors->update");
	for (auto &o : this->doors)
	{
		o->update(state, ticks);
	}
	Trace::end("Battle::update::doors->update");
	Trace::start("Battle::update::map_parts->update");
	for (auto &o : this->map_parts)
	{
		o->update(state, ticks);
	}
	Trace::end("Battle::update::map_parts->update");
	Trace::start("Battle::update::items->update");
	for (auto it = this->items.begin(); it != this->items.end();)
	{
		auto p = *it++;
		p->update(state, ticks);
	}
	Trace::end("Battle::update::items->update");
	Trace::start("Battle::update::units->update");
	for (auto &o : this->units)
	{
		o.second->update(state, ticks);
	}
	Trace::end("Battle::update::units->update");
	Trace::start("Battle::update::doodads->update");
	for (auto it = this->doodads.begin(); it != this->doodads.end();)
	{
		auto d = *it++;
		d->update(state, ticks);
	}
}

void Battle::beginTurn()
{
	if (mode != Mode::TurnBased)
	{
		LogError("beginTurn called in real time?");
		return;
	}

	LogWarning("Implement beginning turn!");

	for (auto &u : units)
	{
		if (u.second->owner != currentActiveOrganisation)
		{
			continue;
		}
		u.second->agent->modified_stats.restoreTU();
	}
}

void Battle::endTurn()
{
	if (mode != Mode::TurnBased)
	{
		LogError("endTurn called in real time?");
		return;
	}

	LogWarning("Implement ending turn!");

	// Pass turn to next org, if final org - increment turn counter and pass to first org

	currentTurn++;
	beginTurn();
}

// To be called when battle must be started, before showing battle briefing screen
void Battle::beginBattle(GameState &state, StateRef<Organisation> target_organisation,
                         std::list<StateRef<Agent>> &player_agents, StateRef<Vehicle> player_craft,
                         StateRef<Vehicle> target_craft)
{
	if (state.current_battle)
	{
		LogError("Battle::EnterBattle called while another battle is in progress!");
		return;
	}
	auto b = BattleMap::createBattle(state, target_organisation, player_agents, player_craft,
	                                 target_craft);
	if (!b)
		return;
	state.current_battle = b;
}

// To be called when battle must be started, before showing battle briefing screen
void Battle::beginBattle(GameState &state, StateRef<Organisation> target_organisation,
                         std::list<StateRef<Agent>> &player_agents, StateRef<Vehicle> player_craft,
                         StateRef<Building> target_building)
{
	if (state.current_battle)
	{
		LogError("Battle::EnterBattle called while another battle is in progress!");
		return;
	}
	auto b = BattleMap::createBattle(state, target_organisation, player_agents, player_craft,
	                                 target_building);
	if (!b)
		return;
	state.current_battle = b;
}

// To be called when battle must be started, after the player has assigned agents to squads
void Battle::enterBattle(GameState &state)
{
	if (!state.current_battle)
	{
		LogError("Battle::BeginBattle called with no battle!");
		return;
	}

	auto &b = state.current_battle;

	// FIXME: Spawn units so that hostiles do not have LOS of eacah other

	// Create spawn maps
	std::map<BattleMapSector::LineOfSightBlock::SpawnType,
	         std::list<sp<BattleMapSector::LineOfSightBlock>>>
	    spawnMapsSmallWalker;
	std::map<BattleMapSector::LineOfSightBlock::SpawnType,
	         std::list<sp<BattleMapSector::LineOfSightBlock>>>
	    spawnMapsSmallFlying;
	std::map<BattleMapSector::LineOfSightBlock::SpawnType,
	         std::list<sp<BattleMapSector::LineOfSightBlock>>>
	    spawnMapsSmallAny;
	std::map<BattleMapSector::LineOfSightBlock::SpawnType,
	         std::list<sp<BattleMapSector::LineOfSightBlock>>>
	    spawnMapsLargeFlying;
	std::map<BattleMapSector::LineOfSightBlock::SpawnType,
	         std::list<sp<BattleMapSector::LineOfSightBlock>>>
	    spawnMapsLargeWalker;
	std::map<BattleMapSector::LineOfSightBlock::SpawnType,
	         std::list<sp<BattleMapSector::LineOfSightBlock>>>
	    spawnMapsLargeAny;
	std::map<BattleMapSector::LineOfSightBlock::SpawnType,
	         std::list<sp<BattleMapSector::LineOfSightBlock>>>
	    spawnMapsAnyWalker;
	std::map<BattleMapSector::LineOfSightBlock::SpawnType,
	         std::list<sp<BattleMapSector::LineOfSightBlock>>>
	    spawnMapsAnyFlying;
	std::map<BattleMapSector::LineOfSightBlock::SpawnType,
	         std::list<sp<BattleMapSector::LineOfSightBlock>>>
	    spawnMapsAnyAny;
	std::list<sp<BattleMapSector::LineOfSightBlock>> spawnMapOther;
	std::map<StateRef<Organisation>, BattleMapSector::LineOfSightBlock::SpawnType> spawnTypeMap;

	// Fill organisation to spawn type maps
	for (auto &o : b->participants)
	{
		BattleMapSector::LineOfSightBlock::SpawnType spawnType =
		    BattleMapSector::LineOfSightBlock::SpawnType::Enemy;
		if (o == state.getPlayer())
		{
			spawnType = BattleMapSector::LineOfSightBlock::SpawnType::Player;
		}
		else if (o == state.getCivilian())
		{
			spawnType = BattleMapSector::LineOfSightBlock::SpawnType::Civilian;
		}
		spawnTypeMap[o] = spawnType;
	}

	// Fill spawn maps
	for (auto &l : b->los_blocks)
	{
		if (l->spawn_priority == 0)
		{
			spawnMapOther.push_back(l);
			continue;
		}
		for (int i = 0; i < l->spawn_priority; i++)
		{
			if (l->spawn_large_units)
			{
				if (l->spawn_walking_units)
				{
					spawnMapsLargeWalker[l->spawn_type].push_back(l);
					spawnMapsLargeAny[l->spawn_type].push_back(l);
				}
				else
				{
					spawnMapsLargeFlying[l->spawn_type].push_back(l);
					spawnMapsLargeAny[l->spawn_type].push_back(l);
				}
			}
			else
			{
				if (l->spawn_walking_units)
				{
					spawnMapsSmallWalker[l->spawn_type].push_back(l);
					spawnMapsSmallAny[l->spawn_type].push_back(l);
				}
				else
				{
					spawnMapsSmallFlying[l->spawn_type].push_back(l);
					spawnMapsSmallAny[l->spawn_type].push_back(l);
				}
			}
			if (l->spawn_walking_units)
			{
				spawnMapsAnyWalker[l->spawn_type].push_back(l);
				spawnMapsAnyAny[l->spawn_type].push_back(l);
			}
			else
			{
				spawnMapsAnyFlying[l->spawn_type].push_back(l);
				spawnMapsAnyAny[l->spawn_type].push_back(l);
			}
		}
	}

	// Actually spawn agents
	for (auto &f : state.current_battle->forces)
	{
		for (auto &s : f.second.squads)
		{
			std::vector<sp<BattleUnit>> unitsToSpawn;
			for (auto u : s.units)
				unitsToSpawn.push_back(u);

			while (unitsToSpawn.size() > 0)
			{
				// Determine what kind of units we're trying to spawn
				int neededSpace = 0;
				bool needWalker = false;
				bool needLarge = false;
				for (auto &u : s.units)
				{
					neededSpace++;
					if (u->isLarge())
					{
						needLarge = true;
						neededSpace += 3;
					}
					if (!u->canFly())
					{
						needWalker = true;
					}
				}

				// Make a list of priorities, in which order will we try to find a block
				sp<BattleMapSector::LineOfSightBlock> block = nullptr;
				std::list<std::list<sp<BattleMapSector::LineOfSightBlock>> *> priorityList;
				if (needWalker && needLarge)
				{
					priorityList.push_back(&spawnMapsLargeWalker[spawnTypeMap[f.first]]);
					for (auto l : spawnMapsLargeWalker)
					{
						if (l.first != spawnTypeMap[f.first])
						{
							priorityList.push_back(&spawnMapsLargeWalker[l.first]);
						}
					}
					priorityList.push_back(&spawnMapsLargeFlying[spawnTypeMap[f.first]]);
					for (auto l : spawnMapsLargeFlying)
					{
						if (l.first != spawnTypeMap[f.first])
						{
							priorityList.push_back(&spawnMapsLargeFlying[l.first]);
						}
					}
					priorityList.push_back(&spawnMapsSmallWalker[spawnTypeMap[f.first]]);
					for (auto l : spawnMapsSmallWalker)
					{
						if (l.first != spawnTypeMap[f.first])
						{
							priorityList.push_back(&spawnMapsSmallWalker[l.first]);
						}
					}
					priorityList.push_back(&spawnMapsSmallFlying[spawnTypeMap[f.first]]);
					for (auto l : spawnMapsSmallFlying)
					{
						if (l.first != spawnTypeMap[f.first])
						{
							priorityList.push_back(&spawnMapsSmallFlying[l.first]);
						}
					}
					priorityList.push_back(&spawnMapOther);
				}
				else if (needLarge)
				{
					priorityList.push_back(&spawnMapsLargeAny[spawnTypeMap[f.first]]);
					for (auto l : spawnMapsLargeAny)
					{
						if (l.first != spawnTypeMap[f.first])
						{
							priorityList.push_back(&spawnMapsLargeAny[l.first]);
						}
					}
					priorityList.push_back(&spawnMapsSmallAny[spawnTypeMap[f.first]]);
					for (auto l : spawnMapsSmallAny)
					{
						if (l.first != spawnTypeMap[f.first])
						{
							priorityList.push_back(&spawnMapsSmallAny[l.first]);
						}
					}
					priorityList.push_back(&spawnMapOther);
				}
				else if (needWalker)
				{
					priorityList.push_back(&spawnMapsAnyWalker[spawnTypeMap[f.first]]);
					for (auto l : spawnMapsAnyWalker)
					{
						if (l.first != spawnTypeMap[f.first])
						{
							priorityList.push_back(&spawnMapsAnyWalker[l.first]);
						}
					}
					priorityList.push_back(&spawnMapsAnyFlying[spawnTypeMap[f.first]]);
					for (auto l : spawnMapsAnyFlying)
					{
						if (l.first != spawnTypeMap[f.first])
						{
							priorityList.push_back(&spawnMapsAnyFlying[l.first]);
						}
					}
					priorityList.push_back(&spawnMapOther);
				}
				else
				{
					priorityList.push_back(&spawnMapsAnyAny[spawnTypeMap[f.first]]);
					for (auto l : spawnMapsAnyAny)
					{
						if (l.first != spawnTypeMap[f.first])
						{
							priorityList.push_back(&spawnMapsAnyAny[l.first]);
						}
					}
					priorityList.push_back(&spawnMapOther);
				}

				// Select a block randomly
				for (auto l : priorityList)
				{
					if (l->size() == 0)
						continue;
					block = listRandomiser(state.rng, *l);
					if (block)
						break;
				}

				// If there is no block then just spawn anywhere
				if (!block)
				{
					LogWarning("Map has not enough blocks with spawn points!?!?!?");

					for (int x = 0; x < b->size.x; x++)
					{
						for (int y = 0; y < b->size.y; y++)
						{
							for (int z = 0; z < b->size.z; z++)
							{
								auto u = unitsToSpawn[unitsToSpawn.size() - 1];
								if (u->isLarge())
								{
									if (x < 1 || y < 1 || z >= (b->size.z - 1) ||
									    b->spawnMap[x][y][z] == -1 ||
									    b->spawnMap[x - 1][y][z] == -1 ||
									    b->spawnMap[x][y - 1][z] == -1 ||
									    b->spawnMap[x - 1][y - 1][z] == -1 ||
									    b->spawnMap[x][y][z + 1] == -1 ||
									    b->spawnMap[x - 1][y][z + 1] == -1 ||
									    b->spawnMap[x][y - 1][z + 1] == -1 ||
									    b->spawnMap[x - 1][y - 1][z + 1] == -1)
										continue;
									int height = b->spawnMap[x][y][z];
									height = std::max(b->spawnMap[x][y - 1][z], height);
									height = std::max(b->spawnMap[x - 1][y][z], height);
									height = std::max(b->spawnMap[x - 1][y - 1][z], height);
									b->spawnMap[x][y][z] = -1;
									b->spawnMap[x - 1][y][z] = -1;
									b->spawnMap[x][y - 1][z] = -1;
									b->spawnMap[x - 1][y - 1][z] = -1;
									b->spawnMap[x][y][z + 1] = -1;
									b->spawnMap[x - 1][y][z + 1] = -1;
									b->spawnMap[x][y - 1][z + 1] = -1;
									b->spawnMap[x - 1][y - 1][z + 1] = -1;
									u->position = {x + 0.0f, y + 0.0f,
									               z + ((float)height) / (float)TILE_Z_BATTLE};
									unitsToSpawn.pop_back();
								}
								else
								{
									if (b->spawnMap[x][y][z] == -1)
										continue;
									int height = b->spawnMap[x][y][z];
									b->spawnMap[x][y][z] = -1;
									u->position = {x + 0.5f, y + 0.5f,
									               z + ((float)height) / (float)TILE_Z_BATTLE};
									unitsToSpawn.pop_back();
								}
								if (unitsToSpawn.size() == 0)
									break;
							}
							if (unitsToSpawn.size() == 0)
								break;
						}
						if (unitsToSpawn.size() == 0)
							break;
					}

					if (unitsToSpawn.size() > 0)
					{
						LogError("Map has not big enough to spawn all units!?!?!?");
						return;
					}
					continue;
				} // end of spawning units anywhere in case we can't find a block

				// Actually spawn units
				int startX = randBoundsExclusive(state.rng, block->start.x, block->end.x);
				int startY = randBoundsExclusive(state.rng, block->start.y, block->end.y);
				int z = block->start.z;
				int offset = 0;
				int numSpawned = 0;
				// While we're not completely out of bounds for this block
				// Keep enlarging the offset and spawning units
				while (startX - offset >= block->start.x || startY - offset >= block->start.y ||
				       startX + offset < block->end.x || startY + offset < block->end.y)
				{
					for (int x = startX - offset; x <= startX + offset; x++)
					{
						for (int y = startY - offset; y <= startY + offset; y++)
						{
							if (!block->contains(Vec3<int>{x, y, z}))
								continue;

							auto u = unitsToSpawn[unitsToSpawn.size() - 1];
							if (u->isLarge())
							{
								if (x < 1 || y < 1 || z >= (b->size.z - 1) ||
								    b->spawnMap[x][y][z] == -1 || b->spawnMap[x - 1][y][z] == -1 ||
								    b->spawnMap[x][y - 1][z] == -1 ||
								    b->spawnMap[x - 1][y - 1][z] == -1 ||
								    b->spawnMap[x][y][z + 1] == -1 ||
								    b->spawnMap[x - 1][y][z + 1] == -1 ||
								    b->spawnMap[x][y - 1][z + 1] == -1 ||
								    b->spawnMap[x - 1][y - 1][z + 1] == -1)
									continue;
								int height = b->spawnMap[x][y][z];
								height = std::max(b->spawnMap[x][y - 1][z], height);
								height = std::max(b->spawnMap[x - 1][y][z], height);
								height = std::max(b->spawnMap[x - 1][y - 1][z], height);
								b->spawnMap[x][y][z] = -1;
								b->spawnMap[x - 1][y][z] = -1;
								b->spawnMap[x][y - 1][z] = -1;
								b->spawnMap[x - 1][y - 1][z] = -1;
								b->spawnMap[x][y][z + 1] = -1;
								b->spawnMap[x - 1][y][z + 1] = -1;
								b->spawnMap[x][y - 1][z + 1] = -1;
								b->spawnMap[x - 1][y - 1][z + 1] = -1;
								u->position = {x + 0.0f, y + 0.0f,
								               z + ((float)height) / (float)TILE_Z_BATTLE};
							}
							else
							{
								if (b->spawnMap[x][y][z] == -1)
									continue;
								int height = b->spawnMap[x][y][z];
								b->spawnMap[x][y][z] = -1;
								u->position = {x + 0.5f, y + 0.5f,
								               z + ((float)height) / (float)TILE_Z_BATTLE};
							}
							unitsToSpawn.pop_back();
							numSpawned++;
							if (unitsToSpawn.size() == 0
							    // This makes us spawn every civilian individually
							    || (numSpawned > 0 && f.first == state.getCivilian()))
								break;
						}
						if (unitsToSpawn.size() == 0 ||
						    (numSpawned > 0 && f.first == state.getCivilian()))
							break;
					}
					if (unitsToSpawn.size() == 0 ||
					    (numSpawned > 0 && f.first == state.getCivilian()))
						break;
					offset++;
				} // end of spawning within a block cycle

				// If failed to spawn anything, then this block is no longer appropriate
				if (numSpawned == 0)
				{
					for (auto l : spawnMapsLargeWalker)
					{
						while (true)
						{
							auto pos = std::find(l.second.begin(), l.second.end(), block);
							if (pos == l.second.end())
								break;
							l.second.erase(pos);
						}
					}
					for (auto l : spawnMapsSmallWalker)
					{
						while (true)
						{
							auto pos = std::find(l.second.begin(), l.second.end(), block);
							if (pos == l.second.end())
								break;
							l.second.erase(pos);
						}
					}
					for (auto l : spawnMapsAnyWalker)
					{
						while (true)
						{
							auto pos = std::find(l.second.begin(), l.second.end(), block);
							if (pos == l.second.end())
								break;
							l.second.erase(pos);
						}
					}
					for (auto l : spawnMapsLargeFlying)
					{
						while (true)
						{
							auto pos = std::find(l.second.begin(), l.second.end(), block);
							if (pos == l.second.end())
								break;
							l.second.erase(pos);
						}
					}
					for (auto l : spawnMapsSmallFlying)
					{
						while (true)
						{
							auto pos = std::find(l.second.begin(), l.second.end(), block);
							if (pos == l.second.end())
								break;
							l.second.erase(pos);
						}
					}
					for (auto l : spawnMapsAnyFlying)
					{
						while (true)
						{
							auto pos = std::find(l.second.begin(), l.second.end(), block);
							if (pos == l.second.end())
								break;
							l.second.erase(pos);
						}
					}
					for (auto l : spawnMapsLargeAny)
					{
						while (true)
						{
							auto pos = std::find(l.second.begin(), l.second.end(), block);
							if (pos == l.second.end())
								break;
							l.second.erase(pos);
						}
					}
					for (auto l : spawnMapsSmallAny)
					{
						while (true)
						{
							auto pos = std::find(l.second.begin(), l.second.end(), block);
							if (pos == l.second.end())
								break;
							l.second.erase(pos);
						}
					}
					for (auto l : spawnMapsAnyAny)
					{
						while (true)
						{
							auto pos = std::find(l.second.begin(), l.second.end(), block);
							if (pos == l.second.end())
								break;
							l.second.erase(pos);
						}
					}
					{
						while (true)
						{
							auto pos = std::find(spawnMapOther.begin(), spawnMapOther.end(), block);
							if (pos == spawnMapOther.end())
								break;
							spawnMapOther.erase(pos);
						}
					}
				} // finished erasing filled block
			}
		}
	}

	// Turn units towards map centre
	// Also make sure they're facing in a valid direction
	// And stand in a valid pose
	for (auto p : b->units)
	{
		auto u = p.second;
		int x_diff = (int)(u->position.x - b->size.x / 2);
		int y_diff = (int)(u->position.y - b->size.y / 2);
		if (std::abs(x_diff) > std::abs(y_diff))
		{
			if (x_diff > 0)
			{
				u->facing.x = -1;
			}
			else
			{
				u->facing.x = 1;
			}
		}
		else
		{
			if (y_diff > 0)
			{
				u->facing.y = -1;
			}
			else
			{
				u->facing.y = 1;
			}
		}
		// Facing
		if (!u->agent->isFacingAllowed(u->facing))
		{
			u->facing = setRandomizer(state.rng, u->agent->type->bodyType->allowed_facing);
		}
		// Stance
		if (u->agent->isBodyStateAllowed(AgentType::BodyState::Standing))
		{
			u->setBodyState(AgentType::BodyState::Standing);
		}
		else if (u->agent->isBodyStateAllowed(AgentType::BodyState::Flying))
		{
			u->setBodyState(AgentType::BodyState::Flying);
		}
		else if (u->agent->isBodyStateAllowed(AgentType::BodyState::Kneeling))
		{
			u->setBodyState(AgentType::BodyState::Kneeling);
		}
		else if (u->agent->isBodyStateAllowed(AgentType::BodyState::Prone))
		{
			u->setBodyState(AgentType::BodyState::Prone);
			if (u->canMove() && u->agent->type->bodyType->allowed_facing.size() > 1)
			{
				LogError("Unit %s cannot Stand, Fly or Kneel, but can turn!",
				         u->agent->type.id.cStr());
			}
		}
		else
		{
			LogError("Unit %s cannot Stand, Fly, Kneel or go Prone!", u->agent->type.id.cStr());
		}
		// Miscellaneous
		u->agent->modified_stats.restoreTU();
		u->resetGoal();
	}

	// Find first player unit
	sp<BattleUnit> firstPlayerUnit = nullptr;
	for (auto f : state.current_battle->forces[state.getPlayer()].squads)
	{
		if (f.getNumUnits() > 0)
		{
			firstPlayerUnit = f.units.front();
			break;
		}
	}
	if (!firstPlayerUnit)
	{
		LogError("WTF, no player units found?");
		state.current_battle->battleviewScreenCenter = state.current_battle->map->size / 2;
		state.current_battle->battleviewZLevel = state.current_battle->map->size.z / 2 + 1;
	}
	else
	{
		state.current_battle->battleviewScreenCenter = firstPlayerUnit->position;
		state.current_battle->battleviewZLevel = (int)ceilf(firstPlayerUnit->position.z);
	}

	if (state.current_battle->mission_type == Battle::MissionType::RaidHumans)
	{
		// FIXME: Make X-COM hostile to target org for the duration of this mission
	}

	state.current_battle->initBattle(state);
}

// To be called when battle must be finished and before showing score screen
void Battle::finishBattle(GameState &state)
{
	if (!state.current_battle)
	{
		LogError("Battle::FinishBattle called with no battle!");
		return;
	}
	//  - Identify how battle ended(if enemies present then Failure, otherwise Success)
	//	- (Failure) Determine surviving player agents(kill all player agents that are too far from
	// exits)
	//	- Prepare list of surviving aliens
	//	- (Success) Prepare list of alien bodies
	//	- Remove dead player agents and all enemy agents from the game and vehicles
	//	- Apply experience to stats of living agents
	//	- (Success) Prepare list of loot(including alien saucer equipment)
	//	- Calculate score

	//	(AFTER THIS FUNCTION)
	//  Show score screen
	//	(If mod is on)
	//	- If not enough alien body containment, display alien containment transfer window
	//	- If not enough storage, display storage transfer window
}

// To be called after battle was finished, score screen was shown and before returning to cityscape
void Battle::exitBattle(GameState &state)
{
	if (!state.current_battle)
	{
		LogError("Battle::ExitBattle called with no battle!");
		return;
	}

	state.current_battle->unloadResources(state);
	//  - Apply score
	//	- (UFO mission) Clear UFO crash
	//	- Load loot into vehicles
	//	- Load aliens into bio - trans
	//	- Put surviving aliens back in the building (?or somewhere else if UFO?)
	//  - Restore X-Com relationship to target organisation

	state.current_battle = nullptr;
}

void Battle::loadResources(GameState &state)
{
	battle_map->loadTilesets(state);
	loadImagePacks(state);
	loadAnimationPacks(state);
}

void Battle::unloadResources(GameState &state)
{
	BattleMap::unloadTilesets(state);
	unloadImagePacks(state);
	unloadAnimationPacks(state);
}

void Battle::loadImagePacks(GameState &state)
{
	if (state.battle_unit_image_packs.size() > 0)
	{
		LogInfo("Image packs are already loaded.");
		return;
	}
	// Find out all image packs used by map's units and items
	std::set<UString> imagePacks;
	for (auto &p : units)
	{
		auto &bu = p.second;
		{
			auto packName = BattleUnitImagePack::getNameFromID(bu->agent->type->shadow_pack.id);
			if (imagePacks.find(packName) == imagePacks.end())
				imagePacks.insert(packName);
		}
		for (auto &pv : bu->agent->type->image_packs)
		{
			for (auto &ip : pv)
			{
				auto packName = BattleUnitImagePack::getNameFromID(ip.second.id);
				if (imagePacks.find(packName) == imagePacks.end())
					imagePacks.insert(packName);
			}
		}
		for (auto &ae : bu->agent->equipment)
		{
			{
				auto packName = BattleUnitImagePack::getNameFromID(ae->type->body_image_pack.id);
				if (imagePacks.find(packName) == imagePacks.end())
					imagePacks.insert(packName);
			}
			{
				auto packName = BattleUnitImagePack::getNameFromID(ae->type->held_image_pack.id);
				if (imagePacks.find(packName) == imagePacks.end())
					imagePacks.insert(packName);
			}
		}
	}
	for (auto &bi : items)
	{
		{
			auto packName = BattleUnitImagePack::getNameFromID(bi->item->type->body_image_pack.id);
			if (imagePacks.find(packName) == imagePacks.end())
				imagePacks.insert(packName);
		}
		{
			auto packName = BattleUnitImagePack::getNameFromID(bi->item->type->held_image_pack.id);
			if (imagePacks.find(packName) == imagePacks.end())
				imagePacks.insert(packName);
		}
	}
	// Load all used image packs
	for (auto &imagePackName : imagePacks)
	{
		if (imagePackName.length() == 0)
			continue;
		auto imagePackPath = BattleUnitImagePack::imagePackPath + "/" + imagePackName;
		LogInfo("Loading image pack \"%s\" from \"%s\"", imagePackName.cStr(),
		        imagePackPath.cStr());
		auto imagePack = mksp<BattleUnitImagePack>();
		if (!imagePack->loadImagePack(state, imagePackPath))
		{
			LogError("Failed to load image pack \"%s\" from \"%s\"", imagePackName.cStr(),
			         imagePackPath.cStr());
			continue;
		}
		state.battle_unit_image_packs[UString::format("%s%s", BattleUnitImagePack::getPrefix(),
		                                              imagePackName)] = imagePack;
		LogInfo("Loaded image pack \"%s\" from \"%s\"", imagePackName.cStr(), imagePackPath.cStr());
	}
}

void Battle::unloadImagePacks(GameState &state)
{
	state.battle_unit_image_packs.clear();
	LogInfo("Unloaded all image packs.");
}

void Battle::loadAnimationPacks(GameState &state)
{
	if (state.battle_unit_animation_packs.size() > 0)
	{
		LogInfo("Animation packs are already loaded.");
		return;
	}
	// Find out all animation packs used by units
	std::set<UString> animationPacks;
	for (auto &u : units)
	{
		for (auto &ap : u.second->agent->type->animation_packs)
		{
			auto packName = BattleUnitAnimationPack::getNameFromID(ap.id);
			if (animationPacks.find(packName) == animationPacks.end())
				animationPacks.insert(packName);
		}
	}
	// Load all used animation packs
	for (auto &animationPackName : animationPacks)
	{
		auto animationPackPath =
		    BattleUnitAnimationPack::animationPackPath + "/" + animationPackName;
		LogInfo("Loading animation pack \"%s\" from \"%s\"", animationPackName.cStr(),
		        animationPackPath.cStr());
		auto animationPack = mksp<BattleUnitAnimationPack>();
		if (!animationPack->loadAnimationPack(state, animationPackPath))
		{
			LogError("Failed to load animation pack \"%s\" from \"%s\"", animationPackName.cStr(),
			         animationPackPath.cStr());
			continue;
		}
		state.battle_unit_animation_packs[UString::format(
		    "%s%s", BattleUnitAnimationPack::getPrefix(), animationPackName)] = animationPack;
		LogInfo("Loaded animation pack \"%s\" from \"%s\"", animationPackName.cStr(),
		        animationPackPath.cStr());
	}
}

void Battle::unloadAnimationPacks(GameState &state)
{
	state.battle_unit_animation_packs.clear();
	LogInfo("Unloaded all animation packs.");
}

} // namespace OpenApoc

#ifdef _MSC_VER
#pragma warning(pop)
#endif<|MERGE_RESOLUTION|>--- conflicted
+++ resolved
@@ -66,11 +66,7 @@
 	this->map_parts.clear();
 	for (auto &u : this->units)
 	{
-<<<<<<< HEAD
-		u.second->agent->unit = StateRef<BattleUnit>{};
-=======
 		u.second->agent->unit.clear();
->>>>>>> 0c46a406
 	}
 	for (auto &s : this->items)
 	{
