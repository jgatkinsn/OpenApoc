--- conflicted
+++ resolved
@@ -99,14 +99,13 @@
     <ClCompile Include="debugtools\imagepreview.cpp">
       <Filter>Source Files</Filter>
     </ClCompile>
-<<<<<<< HEAD
     <ClCompile Include="battle\battleview.cpp">
       <Filter>Source Files</Filter>
     </ClCompile>
     <ClCompile Include="battletileview\battletileview.cpp">
-=======
+      <Filter>Source Files</Filter>
+    </ClCompile>
     <ClCompile Include="general\notificationscreen.cpp">
->>>>>>> 2bb7dd49
       <Filter>Source Files</Filter>
     </ClCompile>
   </ItemGroup>
@@ -195,14 +194,13 @@
     <ClInclude Include="debugtools\imagepreview.h">
       <Filter>Header Files</Filter>
     </ClInclude>
-<<<<<<< HEAD
     <ClInclude Include="battle\battleview.h">
       <Filter>Header Files</Filter>
     </ClInclude>
     <ClInclude Include="battletileview\battletileview.h">
-=======
+      <Filter>Header Files</Filter>
+    </ClInclude>
     <ClInclude Include="general\notificationscreen.h">
->>>>>>> 2bb7dd49
       <Filter>Header Files</Filter>
     </ClInclude>
   </ItemGroup>
