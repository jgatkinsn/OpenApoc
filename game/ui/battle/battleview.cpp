--- conflicted
+++ resolved
@@ -1504,23 +1504,6 @@
 
 void BattleView::orderSelect(StateRef<BattleUnit> u, bool inverse, bool additive)
 {
-<<<<<<< HEAD
-=======
-	UString log = "";
-	log += format("\nOrder to select unit %s.", u.id);
-	log += format("\nMissions [%d]:", (int)u->missions.size());
-	for (auto &m : u->missions)
-	{
-		log += format("\n%s", m->getName());
-	}
-	log += format("\nSeen units [%d]:", (int)u->visibleUnits.size());
-	for (auto &unit : u->visibleUnits)
-	{
-		log += format("\n%s", unit.id);
-	}
-	LogWarning("%s", log);
-
->>>>>>> 100303b3
 	auto pos =
 	    std::find(battle.battleViewSelectedUnits.begin(), battle.battleViewSelectedUnits.end(), u);
 	if (inverse)
@@ -1768,17 +1751,7 @@
 			}
 			case SDLK_r:
 			{
-<<<<<<< HEAD
 				revealWholeMap = !revealWholeMap;
-=======
-				for (auto &entry : battle.visibleTiles)
-				{
-					for (unsigned i = 0; i < entry.second.size(); i++)
-					{
-						entry.second[i] = true;
-					}
-				}
->>>>>>> 100303b3
 				break;
 			}
 		}
@@ -2016,8 +1989,6 @@
 								}
 							}
 						}
-<<<<<<< HEAD
-
 						auto uto = tile->getUnitIfPresent();
 						if (uto)
 						{
@@ -2041,9 +2012,6 @@
 							}
 						}
 						LogWarning("%s", debug.cStr());
-=======
-						LogWarning("%s", debug);
->>>>>>> 100303b3
 					}
 					break;
 				case BattleSelectionState::FireAny:
